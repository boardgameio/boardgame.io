/*
 * Copyright 2018 The boardgame.io Authors
 *
 * Use of this source code is governed by a MIT-style
 * license that can be found in the LICENSE file or at
 * https://opensource.org/licenses/MIT.
 */

import PluginPlayer, { PlayerAPI } from './plugin-player';
import { Client } from '../client/client';
import { Game } from '../types';

describe('default values', () => {
  test('playerState is not passed', () => {
    const plugin = PluginPlayer();
    const game: Game<any, { player: PlayerAPI }> = {
      plugins: [plugin],
    };
    const client = Client({ game });
    expect(client.getState().plugins[plugin.name].data).toEqual({
      players: { '0': {}, '1': {} },
    });
  });

  test('playerState is passed', () => {
    const plugin = PluginPlayer({ setup: () => ({ A: 1 }) });
    const game: Game<any, { player: PlayerAPI }> = {
      plugins: [plugin],
    };
    const client = Client({ game });
    expect(client.getState().plugins[plugin.name].data).toEqual({
      players: { '0': { A: 1 }, '1': { A: 1 } },
    });
  });
});

describe('2 player game', () => {
  let client;

  beforeAll(() => {
    const game: Game<any, { player: PlayerAPI }> = {
      moves: {
        A: ({ player }) => {
          player.set({ field: 'A1' });
          player.opponent.set({ field: 'A2' });
        },

        B: ({ G, player }) => {
          G.playerValue = player.get().field;
          G.opponentValue = player.opponent.get().field;
        },
      },

      plugins: [PluginPlayer()],
    };

    client = Client({ game });
  });

  test('player 0 turn', () => {
    client.moves.A();
    expect(client.getState().plugins[PluginPlayer().name].data).toEqual({
      players: {
        '0': { field: 'A1' },
        '1': { field: 'A2' },
      },
    });
  });

  test('player 1 turn', () => {
    client.events.endTurn();
    client.moves.A();
    expect(client.getState().plugins[PluginPlayer().name].data).toEqual({
      players: {
        '0': { field: 'A2' },
        '1': { field: 'A1' },
      },
    });
  });

  test('player 1 makes move B', () => {
    client.moves.B();
    expect(client.getState().G).toEqual({
      playerValue: 'A1',
      opponentValue: 'A2',
    });
  });
});

describe('3 player game', () => {
  let client;

  beforeAll(() => {
    const game: Game<any, { player: PlayerAPI }> = {
      moves: {
        A: ({ player }) => {
          player.set({ field: 'A' });
        },
      },

      plugins: [PluginPlayer()],
    };

    client = Client({ game, numPlayers: 3 });
  });

  test('G.opponent is not created', () => {
    client.moves.A();
    expect(client.getState().plugins[PluginPlayer().name].data).toEqual({
      players: {
        '0': { field: 'A' },
        '1': {},
        '2': {},
      },
    });
  });
});

describe('game with phases', () => {
  let client;

  beforeAll(() => {
<<<<<<< HEAD
    const game: Game<any, { player: PlayerAPI }> = {
      plugins: [PluginPlayer({ setup: id => ({ id }) })],
=======
    const game = {
      plugins: [PluginPlayer({ setup: (id) => ({ id }) })],
>>>>>>> dc96b264
      phases: {
        phase: {},
      },
    };

    client = Client({ game });
  });

  test('includes playerSetup state', () => {
    expect(client.getState().plugins[PluginPlayer().name].data).toEqual({
      players: {
        0: {
          id: '0',
        },
        1: {
          id: '1',
        },
      },
    });
  });
});

describe('with playerView', () => {
  const plugin = PluginPlayer({
    setup: (id) => ({ id }),
    playerView: (players, playerID) => ({
      [playerID]: players[playerID],
    }),
  });
  const game = {
    plugins: [plugin],
  };

  test('spectator doesn’t see player state', () => {
    const spectator = Client({ game });
    expect(spectator.getState().plugins[plugin.name].data).toEqual({
      players: {},
    });
  });

  test('player only sees own state', () => {
    const client = Client({ game, playerID: '0' });
    expect(client.getState().plugins[plugin.name].data).toEqual({
      players: { '0': { id: '0' } },
    });
  });
});<|MERGE_RESOLUTION|>--- conflicted
+++ resolved
@@ -6,9 +6,10 @@
  * https://opensource.org/licenses/MIT.
  */
 
-import PluginPlayer, { PlayerAPI } from './plugin-player';
+import PluginPlayer from './plugin-player';
+import type { PlayerAPI } from './plugin-player';
 import { Client } from '../client/client';
-import { Game } from '../types';
+import type { Game } from '../types';
 
 describe('default values', () => {
   test('playerState is not passed', () => {
@@ -120,13 +121,8 @@
   let client;
 
   beforeAll(() => {
-<<<<<<< HEAD
     const game: Game<any, { player: PlayerAPI }> = {
-      plugins: [PluginPlayer({ setup: id => ({ id }) })],
-=======
-    const game = {
       plugins: [PluginPlayer({ setup: (id) => ({ id }) })],
->>>>>>> dc96b264
       phases: {
         phase: {},
       },
