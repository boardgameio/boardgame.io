--- conflicted
+++ resolved
@@ -7,11 +7,7 @@
  */
 
 import produce from 'immer';
-<<<<<<< HEAD
-import { Plugin } from '../types';
-=======
-import type { AnyFn, Ctx, Plugin } from '../types';
->>>>>>> dc96b264
+import type { Plugin } from '../types';
 import { INVALID_MOVE } from '../core/constants';
 
 /**
@@ -21,15 +17,10 @@
 const ImmerPlugin: Plugin = {
   name: 'plugin-immer',
 
-  fnWrap: move => (context, ...args) => {
+  fnWrap: (move) => (context, ...args) => {
     let isInvalid = false;
-<<<<<<< HEAD
-    const newG = produce(context.G, G => {
+    const newG = produce(context.G, (G) => {
       const result = move({ ...context, G }, ...args);
-=======
-    const newG = produce(G, (G) => {
-      const result = move(G, ctx, ...args);
->>>>>>> dc96b264
       if (result === INVALID_MOVE) {
         isInvalid = true;
         return;
