/*
 * Copyright 2019 The boardgame.io Authors
 *
 * Use of this source code is governed by a MIT-style
 * license that can be found in the LICENSE file or at
 * https://opensource.org/licenses/MIT.
 */

import { Client } from '../client/client';
import { Local } from '../client/transport/local';
import type { Game, Plugin } from '../types';

describe('basic', () => {
  let client: ReturnType<typeof Client>;

  beforeAll(() => {
    interface TestPluginAPI {
      get(): number;
      increment(): number;
    }

    const TestPlugin = (init: {
      n: number;
    }): Plugin<TestPluginAPI, { n: number }> => ({
      name: 'test',

      setup: () => init,

      api: ({ data }) => {
        const state = { value: data.n };
        const increment = () => state.value++;
        const get = () => state.value;
        return { increment, get };
      },

      flush: ({ api }) => ({ n: api.get() }),

      fnWrap: (fn) => (context) => {
        const G = fn(context);
        return { ...G, wrap: true };
      },
    });

    const game: Game<
      { beginA: number; endA: number; onMove: number; onTurnEnd: number },
      { test: TestPluginAPI }
    > = {
      moves: {
        A: ({ G, test }) => {
          G.beginA = test.get();
          test.increment();
          G.endA = test.get();
        },
      },

      endIf: ({ test }) => {
        if (test === undefined) {
          throw new Error('API is not defined');
        }
      },

      turn: {
        onMove: ({ G, test }) => {
          G.onMove = test.get();
          test.increment();
        },

        onEnd: ({ G, test }) => {
          G.onTurnEnd = test.get();
          test.increment();
        },
      },

      plugins: [TestPlugin({ n: 10 })],
    };

    client = Client({ game });
  });

  test('setup', () => {
    expect(client.getState().plugins.test.data).toEqual({
      n: 10,
    });
  });

  test('make move', () => {
    client.moves.A();
    expect(client.getState().G).toEqual({
      beginA: 10,
      endA: 11,
      onMove: 11,
      wrap: true,
    });
    expect(client.getState().plugins.test.data).toEqual({ n: 12 });
  });

  test('make another move', () => {
    client.moves.A();
    expect(client.getState().G).toEqual({
      beginA: 12,
      endA: 13,
      onMove: 13,
      wrap: true,
    });
    expect(client.getState().plugins.test.data).toEqual({ n: 14 });
  });

  test('event', () => {
    client.events.endTurn();
    expect(client.getState().G).toMatchObject({ onTurnEnd: 14 });
    expect(client.getState().plugins.test.data).toEqual({ n: 15 });
  });

  test('does not make it into undo state', () => {
    client.moves.A();
    client.undo();
    expect(Object.keys(client.getState()._undo[0].ctx)).not.toContain('test');
  });
});

describe('default values', () => {
  const pluginData = { value: true };

  const plugin = {
    name: 'test',
    flush: () => pluginData,
  };

  const anotherPlugin = {
    name: 'test2',
    noClient: () => false,
  };

  const game: Game = {
    moves: { A: () => {} },
    plugins: [plugin, anotherPlugin],
  };

  test('are used if no setup is present', () => {
    const client = Client({ game, playerID: '0', multiplayer: Local() });
    client.start();
    client.moves.A();
    expect(client.getState().plugins.test.data).toEqual(pluginData);
  });
});

describe('actions', () => {
  let client: ReturnType<typeof Client>;

  beforeAll(() => {
    const game: Game = {
      plugins: [
        {
          name: 'test',

          setup: () => ({
            initial: true,
          }),

          action: (_, payload) => {
            return payload.args[0];
          },
        },
        {
          name: 'nosetup',
          action: () => ({ action: true }),
        },
      ],
    };

    client = Client({ game });
  });

  test('setup', () => {
    expect(client.getState().plugins.test.data).toEqual({
      initial: true,
    });
    expect(client.getState().plugins.nosetup).toBeUndefined();
  });

  test('take action', () => {
    const payload = { payload: true };

    client.plugins.test(payload);
    client.plugins.nosetup(payload);

    expect(client.getState().plugins.test.data).toEqual(payload);
    expect(client.getState().plugins.nosetup.data).toEqual({ action: true });
  });
});

describe('plugins are accessible in events triggered from moves', () => {
  const plugins = [
    {
      name: 'test',

      setup: () => ({
        initial: true,
      }),

      flush: () => ({ initial: true }),

      api: ({ data }) => {
        return {
          get: () => data.initial,
        };
      },
    },
  ];

  test('turn/onBegin', () => {
<<<<<<< HEAD
    const game: Game = {
=======
    const game = {
      plugins,
>>>>>>> 4e537fc4
      moves: {
        stop: ({ events }) => events.endTurn(),
      },
      turn: {
<<<<<<< HEAD
        onBegin: ({ G, random }) => {
          G.onBegin = random.Die(1);
=======
        onBegin: (G, ctx) => {
          G.onBegin = ctx.random.Die(1);
          G.test = ctx.test.get();
>>>>>>> 4e537fc4
        },
      },
    };

    const client = Client({ game });
    client.moves.stop();
    expect(client.getState().G).toEqual({
      onBegin: 1,
      test: true,
    });
  });

  test('turn/onEnd', () => {
<<<<<<< HEAD
    const game: Game = {
=======
    const game = {
      plugins,
>>>>>>> 4e537fc4
      moves: {
        stop: ({ events }) => events.endTurn(),
      },
      turn: {
<<<<<<< HEAD
        onEnd: ({ G, random }) => {
          G.onEnd = random.Die(1);
=======
        onEnd: (G, ctx) => {
          G.onEnd = ctx.random.Die(1);
          G.test = ctx.test.get();
>>>>>>> 4e537fc4
        },
      },
    };

    const client = Client({ game });
    client.moves.stop();
    expect(client.getState().G).toEqual({
      onEnd: 1,
      test: true,
    });
  });

  test('phase/onBegin', () => {
<<<<<<< HEAD
    const game: Game = {
=======
    const game = {
      plugins,
>>>>>>> 4e537fc4
      moves: {
        stop: ({ events }) => events.setPhase('second'),
      },
      phases: {
        first: {
          start: true,
        },
        second: {
<<<<<<< HEAD
          onBegin: ({ G, random }) => {
            G.onEnd = random.Die(1);
=======
          onBegin: (G, ctx) => {
            G.onBegin = ctx.random.Die(1);
            G.test = ctx.test.get();
>>>>>>> 4e537fc4
          },
        },
      },
    };

    const client = Client({ game });
    client.moves.stop();
    expect(client.getState().G).toEqual({
      onBegin: 1,
      test: true,
    });
  });

  test('phase/onEnd', () => {
<<<<<<< HEAD
    const game: Game = {
=======
    const game = {
      plugins,
>>>>>>> 4e537fc4
      moves: {
        stop: ({ events }) => events.endPhase(),
      },
      phases: {
        first: {
          start: true,
<<<<<<< HEAD
          onEnd: ({ G, random }) => {
            G.onEnd = random.Die(1);
=======
          onEnd: (G, ctx) => {
            G.onEnd = ctx.random.Die(1);
            G.test = ctx.test.get();
>>>>>>> 4e537fc4
          },
        },
      },
    };

    const client = Client({ game });
    client.moves.stop();
    expect(client.getState().G).toEqual({
      onEnd: 1,
      test: true,
    });
  });
});<|MERGE_RESOLUTION|>--- conflicted
+++ resolved
@@ -190,6 +190,8 @@
 });
 
 describe('plugins are accessible in events triggered from moves', () => {
+  type TestPluginAPI = { get: () => boolean };
+  type PluginAPIs = { test: TestPluginAPI };
   const plugins = [
     {
       name: 'test',
@@ -200,7 +202,7 @@
 
       flush: () => ({ initial: true }),
 
-      api: ({ data }) => {
+      api: ({ data }): TestPluginAPI => {
         return {
           get: () => data.initial,
         };
@@ -209,24 +211,15 @@
   ];
 
   test('turn/onBegin', () => {
-<<<<<<< HEAD
-    const game: Game = {
-=======
-    const game = {
+    const game: Game<any, PluginAPIs> = {
       plugins,
->>>>>>> 4e537fc4
       moves: {
         stop: ({ events }) => events.endTurn(),
       },
       turn: {
-<<<<<<< HEAD
-        onBegin: ({ G, random }) => {
+        onBegin: ({ G, random, test }) => {
           G.onBegin = random.Die(1);
-=======
-        onBegin: (G, ctx) => {
-          G.onBegin = ctx.random.Die(1);
-          G.test = ctx.test.get();
->>>>>>> 4e537fc4
+          G.test = test.get();
         },
       },
     };
@@ -240,24 +233,15 @@
   });
 
   test('turn/onEnd', () => {
-<<<<<<< HEAD
-    const game: Game = {
-=======
-    const game = {
+    const game: Game<any, PluginAPIs> = {
       plugins,
->>>>>>> 4e537fc4
       moves: {
         stop: ({ events }) => events.endTurn(),
       },
       turn: {
-<<<<<<< HEAD
-        onEnd: ({ G, random }) => {
+        onEnd: ({ G, random, test }) => {
           G.onEnd = random.Die(1);
-=======
-        onEnd: (G, ctx) => {
-          G.onEnd = ctx.random.Die(1);
-          G.test = ctx.test.get();
->>>>>>> 4e537fc4
+          G.test = test.get();
         },
       },
     };
@@ -271,12 +255,8 @@
   });
 
   test('phase/onBegin', () => {
-<<<<<<< HEAD
-    const game: Game = {
-=======
-    const game = {
+    const game: Game<any, PluginAPIs> = {
       plugins,
->>>>>>> 4e537fc4
       moves: {
         stop: ({ events }) => events.setPhase('second'),
       },
@@ -285,14 +265,9 @@
           start: true,
         },
         second: {
-<<<<<<< HEAD
-          onBegin: ({ G, random }) => {
+          onBegin: ({ G, random, test }) => {
             G.onEnd = random.Die(1);
-=======
-          onBegin: (G, ctx) => {
-            G.onBegin = ctx.random.Die(1);
-            G.test = ctx.test.get();
->>>>>>> 4e537fc4
+            G.test = test.get();
           },
         },
       },
@@ -307,26 +282,17 @@
   });
 
   test('phase/onEnd', () => {
-<<<<<<< HEAD
-    const game: Game = {
-=======
-    const game = {
+    const game: Game<any, PluginAPIs> = {
       plugins,
->>>>>>> 4e537fc4
       moves: {
         stop: ({ events }) => events.endPhase(),
       },
       phases: {
         first: {
           start: true,
-<<<<<<< HEAD
-          onEnd: ({ G, random }) => {
+          onEnd: ({ G, random, test }) => {
             G.onEnd = random.Die(1);
-=======
-          onEnd: (G, ctx) => {
-            G.onEnd = ctx.random.Die(1);
-            G.test = ctx.test.get();
->>>>>>> 4e537fc4
+            G.test = test.get();
           },
         },
       },
