--- conflicted
+++ resolved
@@ -8,12 +8,8 @@
 
 import { Client } from '../client/client';
 import { Local } from '../client/transport/local';
-<<<<<<< HEAD
 import type { Game, Plugin } from '../types';
-=======
-import type { Game } from '../types';
 import { GameMethod } from '../../packages/core';
->>>>>>> 1368d55e
 
 describe('basic', () => {
   let client: ReturnType<typeof Client>;
