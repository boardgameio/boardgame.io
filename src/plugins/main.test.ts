/*
 * Copyright 2019 The boardgame.io Authors
 *
 * Use of this source code is governed by a MIT-style
 * license that can be found in the LICENSE file or at
 * https://opensource.org/licenses/MIT.
 */

import { Client } from '../client/client';
import { Local } from '../client/transport/local';
<<<<<<< HEAD
import type { Game, Plugin } from '../types';
=======
import type { Game } from '../types';
>>>>>>> 4efec1a1

describe('basic', () => {
  let client: ReturnType<typeof Client>;

  beforeAll(() => {
    interface TestPluginAPI {
      get(): number;
      increment(): number;
    }

    const TestPlugin = (init: {
      n: number;
    }): Plugin<TestPluginAPI, { n: number }> => ({
      name: 'test',

      setup: () => init,

      api: ({ data }) => {
        const state = { value: data.n };
        const increment = () => state.value++;
        const get = () => state.value;
        return { increment, get };
      },

      flush: ({ api }) => ({ n: api.get() }),

      fnWrap: (fn) => (context) => {
        const G = fn(context);
        return { ...G, wrap: true };
      },
    });

    const game: Game<
      { beginA: number; endA: number; onMove: number; onTurnEnd: number },
      { test: TestPluginAPI }
    > = {
      moves: {
        A: ({ G, test }) => {
          G.beginA = test.get();
          test.increment();
          G.endA = test.get();
        },
      },

      endIf: ({ test }) => {
        if (test === undefined) {
          throw new Error('API is not defined');
        }
      },

      turn: {
        onMove: ({ G, test }) => {
          G.onMove = test.get();
          test.increment();
        },

        onEnd: ({ G, test }) => {
          G.onTurnEnd = test.get();
          test.increment();
        },
      },

      plugins: [TestPlugin({ n: 10 })],
    };

    client = Client({ game });
  });

  test('setup', () => {
    expect(client.getState().plugins.test.data).toEqual({
      n: 10,
    });
  });

  test('make move', () => {
    client.moves.A();
    expect(client.getState().G).toEqual({
      beginA: 10,
      endA: 11,
      onMove: 11,
      wrap: true,
    });
    expect(client.getState().plugins.test.data).toEqual({ n: 12 });
  });

  test('make another move', () => {
    client.moves.A();
    expect(client.getState().G).toEqual({
      beginA: 12,
      endA: 13,
      onMove: 13,
      wrap: true,
    });
    expect(client.getState().plugins.test.data).toEqual({ n: 14 });
  });

  test('event', () => {
    client.events.endTurn();
    expect(client.getState().G).toMatchObject({ onTurnEnd: 14 });
    expect(client.getState().plugins.test.data).toEqual({ n: 15 });
  });

  test('does not make it into undo state', () => {
    client.moves.A();
    client.undo();
    expect(Object.keys(client.getState()._undo[0].ctx)).not.toContain('test');
  });
});

describe('default values', () => {
  const pluginData = { value: true };

  const plugin = {
    name: 'test',
    flush: () => pluginData,
  };

  const anotherPlugin = {
    name: 'test2',
    noClient: () => false,
  };

  const game: Game = {
    moves: { A: () => {} },
    plugins: [plugin, anotherPlugin],
  };

  test('are used if no setup is present', () => {
    const client = Client({ game, playerID: '0', multiplayer: Local() });
    client.start();
    client.moves.A();
    expect(client.getState().plugins.test.data).toEqual(pluginData);
  });
});

describe('isInvalid method', () => {
  // Silence expected error logging and restore when finished.
  const stderr = console.error;
  beforeAll(() => (console.error = () => {}));
  afterAll(() => (console.error = stderr));

  test('basic plugin', () => {
    const goodG = { good: 'nice' };
    const game: Game = {
      plugins: [
        {
          name: 'test',
          isInvalid: ({ G }) => 'bad' in G && 'not ok',
        },
      ],
      moves: {
        good: () => goodG,
        bad: () => ({ bad: 'not ok' }),
      },
    };

    const client = Client({ game, playerID: '0' });
    client.start();
    client.moves.good();
    expect(client.getState().G).toEqual(goodG);
    client.moves.bad();
    expect(client.getState().G).toEqual(goodG);
  });

  test('plugin with API and data', () => {
    const game: Game<any, any> = {
      plugins: [
        {
          name: 'test',
          setup: () => ({}),
          api: ({ data }) => ({
            set: (key, val) => {
              data[key] = val;
            },
          }),
          isInvalid: ({ data }) => 'bad' in data && 'not ok',
        },
      ],
      moves: {
        good: (_, ctx) => {
          ctx.test.set('good', 'nice');
        },
        bad: (_, ctx) => {
          ctx.test.set('bad', 'not ok');
        },
      },
    };

    const client = Client({ game, playerID: '0' });
    client.start();
    expect(client.getState().ctx.numMoves).toBe(0);
    client.moves.good();
    expect(client.getState().ctx.numMoves).toBe(1);
    client.moves.bad();
    expect(client.getState().ctx.numMoves).toBe(1);
  });
});

describe('actions', () => {
  let client: ReturnType<typeof Client>;

  beforeAll(() => {
    const game: Game = {
      plugins: [
        {
          name: 'test',

          setup: () => ({
            initial: true,
          }),

          action: (_, payload) => {
            return payload.args[0];
          },
        },
        {
          name: 'nosetup',
          action: () => ({ action: true }),
        },
      ],
    };

    client = Client({ game });
  });

  test('setup', () => {
    expect(client.getState().plugins.test.data).toEqual({
      initial: true,
    });
    expect(client.getState().plugins.nosetup).toBeUndefined();
  });

  test('take action', () => {
    const payload = { payload: true };

    client.plugins.test(payload);
    client.plugins.nosetup(payload);

    expect(client.getState().plugins.test.data).toEqual(payload);
    expect(client.getState().plugins.nosetup.data).toEqual({ action: true });
  });
});

describe('plugins are accessible in events triggered from moves', () => {
  type TestPluginAPI = { get: () => boolean };
  type PluginAPIs = { test: TestPluginAPI };
  const plugins = [
    {
      name: 'test',

      setup: () => ({
        initial: true,
      }),

      flush: () => ({ initial: true }),

      api: ({ data }): TestPluginAPI => {
        return {
          get: () => data.initial,
        };
      },
    },
  ];

  test('turn/onBegin', () => {
    const game: Game<any, PluginAPIs> = {
      plugins,
      moves: {
        stop: ({ events }) => events.endTurn(),
      },
      turn: {
        onBegin: ({ G, random, test }) => {
          G.onBegin = random.Die(1);
          G.test = test.get();
        },
      },
    };

    const client = Client({ game });
    client.moves.stop();
    expect(client.getState().G).toEqual({
      onBegin: 1,
      test: true,
    });
  });

  test('turn/onEnd', () => {
    const game: Game<any, PluginAPIs> = {
      plugins,
      moves: {
        stop: ({ events }) => events.endTurn(),
      },
      turn: {
        onEnd: ({ G, random, test }) => {
          G.onEnd = random.Die(1);
          G.test = test.get();
        },
      },
    };

    const client = Client({ game });
    client.moves.stop();
    expect(client.getState().G).toEqual({
      onEnd: 1,
      test: true,
    });
  });

  test('phase/onBegin', () => {
    const game: Game<any, PluginAPIs> = {
      plugins,
      moves: {
        stop: ({ events }) => events.setPhase('second'),
      },
      phases: {
        first: {
          start: true,
        },
        second: {
          onBegin: ({ G, random, test }) => {
            G.onBegin = random.Die(1);
            G.test = test.get();
          },
        },
      },
    };

    const client = Client({ game });
    client.moves.stop();
    expect(client.getState().G).toEqual({
      onBegin: 1,
      test: true,
    });
  });

  test('phase/onEnd', () => {
    const game: Game<any, PluginAPIs> = {
      plugins,
      moves: {
        stop: ({ events }) => events.endPhase(),
      },
      phases: {
        first: {
          start: true,
          onEnd: ({ G, random, test }) => {
            G.onEnd = random.Die(1);
            G.test = test.get();
          },
        },
      },
    };

    const client = Client({ game });
    client.moves.stop();
    expect(client.getState().G).toEqual({
      onEnd: 1,
      test: true,
    });
  });
});<|MERGE_RESOLUTION|>--- conflicted
+++ resolved
@@ -8,11 +8,7 @@
 
 import { Client } from '../client/client';
 import { Local } from '../client/transport/local';
-<<<<<<< HEAD
 import type { Game, Plugin } from '../types';
-=======
-import type { Game } from '../types';
->>>>>>> 4efec1a1
 
 describe('basic', () => {
   let client: ReturnType<typeof Client>;
