/*
 * Copyright 2017 The boardgame.io Authors
 *
 * Use of this source code is governed by a MIT-style
 * license that can be found in the LICENSE file or at
 * https://opensource.org/licenses/MIT.
 */

import { Server } from './index';
import Game from '../core/game';
<<<<<<< HEAD
import * as ActionCreators from '../core/action-creators';
import * as Redux from 'redux';
import { createApiServer, isActionFromAuthenticPlayer } from './api';
import { FlowWithPhases } from '../core/flow';

beforeEach(() => {
  jest.resetModules();
  jest.resetAllMocks();
  createApiServer.mockReturnValue({
    listen() {},
  });
  isActionFromAuthenticPlayer.mockReturnValue(true);
});

jest.mock('koa-socket-2', () => {
  class MockSocket {
    constructor() {
      this.id = 'id';
      this.callbacks = {};
      this.emit = jest.fn();
      this.broadcast = { emit: jest.fn() };
    }

    async receive(type, ...args) {
      await this.callbacks[type](args[0], args[1], args[2], args[3], args[4]);
      return;
    }

    on(type, callback) {
      this.callbacks[type] = callback;
    }
=======
>>>>>>> 3999db34

const game = Game({ seed: 0 });

jest.mock('./api', () => ({
  createApiServer: () => ({
    listen: async () => {},
  }),
}));

jest.mock('koa', () => {
  return class {
    constructor() {
      this.context = {};
    }

    callback() {}
    async listen() {}
  };
});

test('basic', async () => {
  const server = Server({ games: [game] });
  await server.run();
  expect(server).not.toBe(undefined);
});

test('custom db implementation', async () => {
  const game = Game({});
  const db = {};
  const server = Server({ games: [game], db });
  expect(server.db).toBe(db);
});

<<<<<<< HEAD
test('auth failure', async () => {
  isActionFromAuthenticPlayer.mockReturnValue(false);

  const server = Server({ games: [game] });
  const io = server.app.context.io;
  const action = ActionCreators.gameEvent('endTurn');

  await io.socket.receive('sync', 'gameID');
  io.socket.emit.mockReset();

  await io.socket.receive('update', action, 0, 'gameID', '0');
  expect(io.socket.emit).toHaveBeenCalledTimes(0);
});

describe('error log', () => {
  const game2 = Game({
    seed: 0,
    flow: FlowWithPhases({ setActionPlayers: true }),
  });
  const log = jest.fn();
  const server = Server({ games: [game2], log });
  const io = server.app.context.io;
  const endTurnEvent = ActionCreators.gameEvent('endTurn');

  beforeAll(async () => {
    // create game called "gameID"
    await io.socket.receive('sync', 'gameID');
  });

  beforeEach(() => {
    io.socket.emit.mockReset();
    log.mockReset();
  });

  test('writes log when gameID not found', async () => {
    await io.socket.receive('update', endTurnEvent, 1, 'unknown', '0');
    expect(log).toHaveBeenCalledWith(`game not found, gameID=[unknown]`);
  });

  test('writes log on an invalid stateID', async () => {
    await io.socket.receive('update', endTurnEvent, 100, 'gameID', '0');
    expect(log).toHaveBeenCalledWith(
      `invalid stateID, was=[100], expected=[0]`
    );
  });

  test('writes log when a player is not on turn', async () => {
    await io.socket.receive('update', endTurnEvent, 0, 'gameID', '100');
    expect(log).toHaveBeenCalledWith(
      `event not processed - invalid playerID=[100]`
    );
  });

  test('writes log when player is not an action player', async () => {
    const setActionPlayersEvent = ActionCreators.gameEvent('setActionPlayers', [
      '1',
    ]);
    await io.socket.receive('update', setActionPlayersEvent, 0, 'gameID', '0');

    const move = ActionCreators.makeMove('move');
    await io.socket.receive('update', move, 1, 'gameID', '0');
    expect(log).toHaveBeenCalledWith(
      `move not processed - canPlayerMakeMove=false, playerID=[0]`
    );
  });
=======
test('custom transport implementation', async () => {
  const game = Game({});
  const transport = { init: jest.fn() };
  Server({ games: [game], transport });
  expect(transport.init).toBeCalled();
>>>>>>> 3999db34
});<|MERGE_RESOLUTION|>--- conflicted
+++ resolved
@@ -8,40 +8,6 @@
 
 import { Server } from './index';
 import Game from '../core/game';
-<<<<<<< HEAD
-import * as ActionCreators from '../core/action-creators';
-import * as Redux from 'redux';
-import { createApiServer, isActionFromAuthenticPlayer } from './api';
-import { FlowWithPhases } from '../core/flow';
-
-beforeEach(() => {
-  jest.resetModules();
-  jest.resetAllMocks();
-  createApiServer.mockReturnValue({
-    listen() {},
-  });
-  isActionFromAuthenticPlayer.mockReturnValue(true);
-});
-
-jest.mock('koa-socket-2', () => {
-  class MockSocket {
-    constructor() {
-      this.id = 'id';
-      this.callbacks = {};
-      this.emit = jest.fn();
-      this.broadcast = { emit: jest.fn() };
-    }
-
-    async receive(type, ...args) {
-      await this.callbacks[type](args[0], args[1], args[2], args[3], args[4]);
-      return;
-    }
-
-    on(type, callback) {
-      this.callbacks[type] = callback;
-    }
-=======
->>>>>>> 3999db34
 
 const game = Game({ seed: 0 });
 
@@ -75,19 +41,11 @@
   expect(server.db).toBe(db);
 });
 
-<<<<<<< HEAD
-test('auth failure', async () => {
-  isActionFromAuthenticPlayer.mockReturnValue(false);
-
-  const server = Server({ games: [game] });
-  const io = server.app.context.io;
-  const action = ActionCreators.gameEvent('endTurn');
-
-  await io.socket.receive('sync', 'gameID');
-  io.socket.emit.mockReset();
-
-  await io.socket.receive('update', action, 0, 'gameID', '0');
-  expect(io.socket.emit).toHaveBeenCalledTimes(0);
+test('custom transport implementation', async () => {
+  const game = Game({});
+  const transport = { init: jest.fn() };
+  Server({ games: [game], transport });
+  expect(transport.init).toBeCalled();
 });
 
 describe('error log', () => {
@@ -141,11 +99,4 @@
       `move not processed - canPlayerMakeMove=false, playerID=[0]`
     );
   });
-=======
-test('custom transport implementation', async () => {
-  const game = Game({});
-  const transport = { init: jest.fn() };
-  Server({ games: [game], transport });
-  expect(transport.init).toBeCalled();
->>>>>>> 3999db34
 });