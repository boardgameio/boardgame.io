--- conflicted
+++ resolved
@@ -94,17 +94,9 @@
   io.socket.receive('sync', 'gameID');
   io.socket.emit.mockReset();
 
-<<<<<<< HEAD
   // Actions are broadcasted as state updates.
   // We need to stimulate with a playerID to account for a view-only
   // null playerID
-=======
-  // View-only players cannot send actions.
-  io.socket.receive('action', action, 0, 'gameID', null);
-  expect(io.socket.emit).not.toHaveBeenCalled();
-
-  // Actions are broadcasted as state updates.
->>>>>>> 074832e2
   io.socket.receive('action', action, 0, 'gameID', '0');
   expect(io.socket.emit).lastCalledWith(
     'sync', 'gameID', {
