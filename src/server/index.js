--- conflicted
+++ resolved
@@ -65,35 +65,17 @@
           const roomClients = roomInfo.get(gameID);
           for (const client of roomClients.values()) {
             const playerID = clientInfo.get(client).playerID;
+
+            let newCtx = { ...state.ctx, seed: undefined };
             const newState = Object.assign({}, state, {
-              G: game.playerView(state.G, state.ctx, playerID),
+              G: game.playerView(state.G, newCtx, playerID),
+              ctx: newCtx,
             });
 
-            let newctx = { ...state.ctx, seed: undefined };
-            const game_asViewedByThePlayer = game.playerView(
-              state.G,
-              newctx,
-              playerID
-            );
-
             if (client === socket.id) {
-<<<<<<< HEAD
-              socket.emit('sync', gameID, {
-                ...state,
-                G: game_asViewedByThePlayer,
-                ctx: newctx,
-              });
-            } else {
-              socket.to(client).emit('sync', gameID, {
-                ...state,
-                G: game_asViewedByThePlayer,
-                ctx: newctx,
-              });
-=======
               socket.emit('sync', gameID, newState);
             } else {
               socket.to(client).emit('sync', gameID, newState);
->>>>>>> c2ea197f
             }
           }
 
@@ -120,17 +102,10 @@
           await db.set(gameID, state);
         }
 
-<<<<<<< HEAD
-        const state = store.getState();
-        let newctx = { ...state.ctx, seed: undefined };
-        socket.emit('sync', gameID, {
-          ...state,
-          G: game.playerView(state.G, newctx, playerID),
-          ctx: newctx,
-=======
+        let newCtx = { ...state.ctx, seed: undefined };
         const newState = Object.assign({}, state, {
-          G: game.playerView(state.G, state.ctx, playerID),
->>>>>>> c2ea197f
+          G: game.playerView(state.G, newCtx, playerID),
+          ctx: newCtx,
         });
 
         socket.emit('sync', gameID, newState);
