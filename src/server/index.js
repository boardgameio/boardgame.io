/*
 * Copyright 2017 The boardgame.io Authors
 *
 * Use of this source code is governed by a MIT-style
 * license that can be found in the LICENSE file or at
 * https://opensource.org/licenses/MIT.
 */

const Koa = require('koa');

import { DBFromEnv } from './db';
import { createApiServer } from './api';
import { SocketIO } from './transport/socketio';

<<<<<<< HEAD
const PING_TIMEOUT = 20 * 1e3;
const PING_INTERVAL = 10 * 1e3;

export function Server({ games, db, _clientInfo, _roomInfo, log }) {
=======
/**
 * Instantiate a game server.
 *
 * @param {Array} games - The games that this server will handle.
 * @param {object} db - The interface with the database.
 * @param {object} transport - The interface with the clients.
 */
export function Server({ games, db, transport }) {
>>>>>>> 3999db34
  const app = new Koa();

  // have a default log fn that does not do anything
  log = log || (() => {});

  if (db === undefined) {
    db = DBFromEnv();
  }
  app.context.db = db;

<<<<<<< HEAD
  const api = createApiServer({ db, games });

  const clientInfo = _clientInfo || new Map();
  const roomInfo = _roomInfo || new Map();

  for (const game of games) {
    const nsp = app._io.of(game.name);

    nsp.on('connection', socket => {
      socket.on('update', async (action, stateID, gameID, playerID) => {
        let state = await db.get(gameID);

        if (state === undefined) {
          log(`game not found, gameID=[${gameID}]`);
          return { error: 'game not found' };
        }

        const reducer = CreateGameReducer({
          game,
          numPlayers: state.ctx.numPlayers,
        });
        const store = Redux.createStore(reducer, state);

        const isActionAuthentic = await isActionFromAuthenticPlayer({
          action,
          db,
          gameID,
          playerID,
        });
        if (!isActionAuthentic) {
          // TODO log missing - it is currently hard to satisfy isActionFromAuthenticPlayer
          // and would result in a hard coupling of the test.
          return { error: 'unauthorized action' };
        }

        // Check whether the player is allowed to make the move.
        if (
          action.type == MAKE_MOVE &&
          !game.flow.canPlayerMakeMove(state.G, state.ctx, playerID)
        ) {
          log(
            `move not processed - canPlayerMakeMove=false, playerID=[${playerID}]`
          );
          return;
        }

        // Check whether the player is allowed to call the event.
        if (
          action.type == GAME_EVENT &&
          !game.flow.canPlayerCallEvent(state.G, state.ctx, playerID)
        ) {
          log(`event not processed - invalid playerID=[${playerID}]`);
          return;
        }

        if (state._stateID == stateID) {
          let log = store.getState().log || [];

          // Update server's version of the store.
          store.dispatch(action);
          state = store.getState();

          // Get clients connected to this current game.
          const roomClients = roomInfo.get(gameID);
          for (const client of roomClients.values()) {
            const { playerID } = clientInfo.get(client);
            const filteredState = {
              ...state,
              G: game.playerView(state.G, state.ctx, playerID),
              ctx: { ...state.ctx, _random: undefined },
              log: undefined,
              deltalog: undefined,
            };

            if (client === socket.id) {
              socket.emit('update', gameID, filteredState, state.deltalog);
            } else {
              socket
                .to(client)
                .emit('update', gameID, filteredState, state.deltalog);
            }
          }

          // TODO: We currently attach the log back into the state
          // object before storing it, but this should probably
          // sit in a different part of the database eventually.
          log = []; //[...log, ...state.deltalog];
          const stateWithLog = { ...state, log };

          await db.set(gameID, stateWithLog);
        } else {
          log(
            `invalid stateID, was=[${stateID}], expected=[${state._stateID}]`
          );
        }

        return;
      });

      socket.on('sync', async (gameID, playerID, numPlayers) => {
        socket.join(gameID);
        const reducer = CreateGameReducer({ game, numPlayers });
        let roomClients = roomInfo.get(gameID);
        if (roomClients === undefined) {
          roomClients = new Set();
          roomInfo.set(gameID, roomClients);
        }
        roomClients.add(socket.id);

        clientInfo.set(socket.id, { gameID, playerID });

        let state = await db.get(gameID);

        if (state === undefined) {
          const store = Redux.createStore(reducer);
          state = store.getState();
          await db.set(gameID, state);
        }

        const filteredState = {
          ...state,
          G: game.playerView(state.G, state.ctx, playerID),
          ctx: { ...state.ctx, _random: undefined },
          log: undefined,
          deltalog: undefined,
        };

        socket.emit('sync', gameID, filteredState, state.log);

        return;
      });

      socket.on('disconnect', () => {
        if (clientInfo.has(socket.id)) {
          const { gameID } = clientInfo.get(socket.id);
          roomInfo.get(gameID).delete(socket.id);
          clientInfo.delete(socket.id);
        }
      });
    });
=======
  if (transport === undefined) {
    transport = SocketIO();
>>>>>>> 3999db34
  }
  transport.init(app, games);

  const api = createApiServer({ db, games });

  return {
    app,
    api,
    db,
    run: async (port, callback) => {
      await db.connect();
      await api.listen(port + 1);
      await app.listen(port, callback);
    },
  };
}<|MERGE_RESOLUTION|>--- conflicted
+++ resolved
@@ -12,12 +12,6 @@
 import { createApiServer } from './api';
 import { SocketIO } from './transport/socketio';
 
-<<<<<<< HEAD
-const PING_TIMEOUT = 20 * 1e3;
-const PING_INTERVAL = 10 * 1e3;
-
-export function Server({ games, db, _clientInfo, _roomInfo, log }) {
-=======
 /**
  * Instantiate a game server.
  *
@@ -26,7 +20,6 @@
  * @param {object} transport - The interface with the clients.
  */
 export function Server({ games, db, transport }) {
->>>>>>> 3999db34
   const app = new Koa();
 
   // have a default log fn that does not do anything
@@ -37,151 +30,8 @@
   }
   app.context.db = db;
 
-<<<<<<< HEAD
-  const api = createApiServer({ db, games });
-
-  const clientInfo = _clientInfo || new Map();
-  const roomInfo = _roomInfo || new Map();
-
-  for (const game of games) {
-    const nsp = app._io.of(game.name);
-
-    nsp.on('connection', socket => {
-      socket.on('update', async (action, stateID, gameID, playerID) => {
-        let state = await db.get(gameID);
-
-        if (state === undefined) {
-          log(`game not found, gameID=[${gameID}]`);
-          return { error: 'game not found' };
-        }
-
-        const reducer = CreateGameReducer({
-          game,
-          numPlayers: state.ctx.numPlayers,
-        });
-        const store = Redux.createStore(reducer, state);
-
-        const isActionAuthentic = await isActionFromAuthenticPlayer({
-          action,
-          db,
-          gameID,
-          playerID,
-        });
-        if (!isActionAuthentic) {
-          // TODO log missing - it is currently hard to satisfy isActionFromAuthenticPlayer
-          // and would result in a hard coupling of the test.
-          return { error: 'unauthorized action' };
-        }
-
-        // Check whether the player is allowed to make the move.
-        if (
-          action.type == MAKE_MOVE &&
-          !game.flow.canPlayerMakeMove(state.G, state.ctx, playerID)
-        ) {
-          log(
-            `move not processed - canPlayerMakeMove=false, playerID=[${playerID}]`
-          );
-          return;
-        }
-
-        // Check whether the player is allowed to call the event.
-        if (
-          action.type == GAME_EVENT &&
-          !game.flow.canPlayerCallEvent(state.G, state.ctx, playerID)
-        ) {
-          log(`event not processed - invalid playerID=[${playerID}]`);
-          return;
-        }
-
-        if (state._stateID == stateID) {
-          let log = store.getState().log || [];
-
-          // Update server's version of the store.
-          store.dispatch(action);
-          state = store.getState();
-
-          // Get clients connected to this current game.
-          const roomClients = roomInfo.get(gameID);
-          for (const client of roomClients.values()) {
-            const { playerID } = clientInfo.get(client);
-            const filteredState = {
-              ...state,
-              G: game.playerView(state.G, state.ctx, playerID),
-              ctx: { ...state.ctx, _random: undefined },
-              log: undefined,
-              deltalog: undefined,
-            };
-
-            if (client === socket.id) {
-              socket.emit('update', gameID, filteredState, state.deltalog);
-            } else {
-              socket
-                .to(client)
-                .emit('update', gameID, filteredState, state.deltalog);
-            }
-          }
-
-          // TODO: We currently attach the log back into the state
-          // object before storing it, but this should probably
-          // sit in a different part of the database eventually.
-          log = []; //[...log, ...state.deltalog];
-          const stateWithLog = { ...state, log };
-
-          await db.set(gameID, stateWithLog);
-        } else {
-          log(
-            `invalid stateID, was=[${stateID}], expected=[${state._stateID}]`
-          );
-        }
-
-        return;
-      });
-
-      socket.on('sync', async (gameID, playerID, numPlayers) => {
-        socket.join(gameID);
-        const reducer = CreateGameReducer({ game, numPlayers });
-        let roomClients = roomInfo.get(gameID);
-        if (roomClients === undefined) {
-          roomClients = new Set();
-          roomInfo.set(gameID, roomClients);
-        }
-        roomClients.add(socket.id);
-
-        clientInfo.set(socket.id, { gameID, playerID });
-
-        let state = await db.get(gameID);
-
-        if (state === undefined) {
-          const store = Redux.createStore(reducer);
-          state = store.getState();
-          await db.set(gameID, state);
-        }
-
-        const filteredState = {
-          ...state,
-          G: game.playerView(state.G, state.ctx, playerID),
-          ctx: { ...state.ctx, _random: undefined },
-          log: undefined,
-          deltalog: undefined,
-        };
-
-        socket.emit('sync', gameID, filteredState, state.log);
-
-        return;
-      });
-
-      socket.on('disconnect', () => {
-        if (clientInfo.has(socket.id)) {
-          const { gameID } = clientInfo.get(socket.id);
-          roomInfo.get(gameID).delete(socket.id);
-          clientInfo.delete(socket.id);
-        }
-      });
-    });
-=======
   if (transport === undefined) {
     transport = SocketIO();
->>>>>>> 3999db34
   }
   transport.init(app, games);
 
