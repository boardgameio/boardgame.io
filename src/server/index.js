--- conflicted
+++ resolved
@@ -71,12 +71,7 @@
           // Get clients connected to this current game.
           const roomClients = roomInfo.get(gameID);
           for (const client of roomClients.values()) {
-<<<<<<< HEAD
-            const playerID = clientInfo.get(client).playerID;
-
-=======
             const { playerID } = clientInfo.get(client);
->>>>>>> 4f070b90
             const newState = Object.assign({}, state, {
               G: game.playerView(state.G, state.ctx, playerID),
               ctx: { ...state.ctx, seed: undefined },
