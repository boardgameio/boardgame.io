--- conflicted
+++ resolved
@@ -64,14 +64,10 @@
           // Get clients connected to this current game.
           const roomClients = roomInfo.get(gameID);
           for (const client of roomClients.values()) {
-<<<<<<< HEAD
-            const playerID = clientInfo.get(client);
+            const playerID = clientInfo.get(client).playerID;
             const newState = Object.assign({}, state, {
               G: game.playerView(state.G, state.ctx, playerID),
             });
-=======
-            const playerID = clientInfo.get(client).playerID;
->>>>>>> fef4102e
 
             if (client === socket.id) {
               socket.emit('sync', gameID, newState);
