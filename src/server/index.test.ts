/*
 * Copyright 2017 The boardgame.io Authors
 *
 * Use of this source code is governed by a MIT-style
 * license that can be found in the LICENSE file or at
 * https://opensource.org/licenses/MIT.
 */

import { Server, createServerRunConfig, getPortFromServer } from '.';
import type { KoaServer } from '.';
import type { SocketIO } from './transport/socketio';
import type { Game, StorageAPI } from '../types';

const game: Game = { seed: 0 };

const warn = jest.spyOn(console, 'warn').mockImplementation(() => {});
beforeEach(warn.mockReset);
afterAll(warn.mockRestore);

jest.mock('../core/logger', () => ({
  info: () => {},
  error: () => {},
}));

jest.mock('koa-socket-2', () => {
  class MockSocket {
    on() {}
  }

  return class {
    constructor() {
      (this as any).socket = new MockSocket();
    }
    attach(app) {
      app.io = app._io = this;
    }
    of() {
      return this;
    }
    on(type, callback) {
      callback((this as any).socket);
    }
    adapter() {
      return this;
    }
  };
});

jest.mock('koa', () => {
  return class {
    constructor() {
      (this as any).context = {};
      (this as any).use = () => this;
      (this as any).callback = () => {};
      (this as any).listen = (port, listeningCallback?: () => void) => {
        if (listeningCallback) listeningCallback();
        return {
          address: () => ({ port: 'mock-api-port' }),
          close: () => {},
        };
      };
    }
  };
});

describe('new', () => {
  test('custom db implementation', () => {
    const game: Game = {};
    const db = {} as StorageAPI.Sync;
    const server = Server({ games: [game], db });
    expect(server.db).toBe(db);
  });

  test('custom transport implementation', () => {
<<<<<<< HEAD
    const game: Game = {};
    const transport = ({ init: jest.fn() } as unknown) as SocketIO;
=======
    const game = {};
    const transport = { init: jest.fn() } as unknown as SocketIO;
>>>>>>> 4efec1a1
    Server({ games: [game], transport });
    expect(transport.init).toBeCalled();
  });

  test('custom auth implementation', () => {
    const game: Game = {};
    const authenticateCredentials = () => true;
    const server = Server({ games: [game], authenticateCredentials });
    expect(server.db).not.toBeNull();
  });

  test('logs a warning if origins not set', () => {
    Server({ games: [{}] });
    expect(warn).toHaveBeenCalledWith(
      expect.stringContaining('Server `origins` option is not set.')
    );
  });

  test('does not log a warning if origins set', () => {
    Server({ games: [{}], origins: [] });
    expect(warn).not.toHaveBeenCalled();
  });
});

describe('run', () => {
  let server: ReturnType<typeof Server> | null;
  let runningServer: { appServer: KoaServer; apiServer?: KoaServer } | null;

  beforeEach(() => {
    server = null;
    runningServer = null;
  });

  afterEach(() => {
    if (server && runningServer) {
      const { apiServer, appServer } = runningServer;
      server.kill({ apiServer, appServer });
    }
  });

  test('single server running', async () => {
    server = Server({ games: [game] });
    runningServer = await server.run(undefined);

    expect(server).not.toBeUndefined();
    expect(runningServer.appServer).not.toBeUndefined();
    expect(runningServer.apiServer).toBeUndefined();
  });

  test('multiple servers running', async () => {
    server = Server({ games: [game] });
    runningServer = await server.run({
      port: 57890,
      lobbyConfig: { apiPort: 57891 },
    });

    expect(server).not.toBeUndefined();
    expect(runningServer.appServer).not.toBeUndefined();
    expect(runningServer.apiServer).not.toBeUndefined();
  });

  test('calls app callback', async () => {
    const callback = jest.fn();
    server = Server({ games: [game] });
    runningServer = await server.run({ callback });
    expect(callback).toHaveBeenCalled();
  });

  test('calls API callback', async () => {
    const apiCallback = jest.fn();
    server = Server({ games: [game] });
    runningServer = await server.run({
      lobbyConfig: { apiPort: 9999, apiCallback },
    });
    expect(apiCallback).toHaveBeenCalled();
  });
});

describe('kill', () => {
  test('call close on both servers', async () => {
    const apiServer = {
      close: jest.fn(),
    } as unknown as KoaServer;
    const appServer = {
      close: jest.fn(),
    } as unknown as KoaServer;
    const server = Server({ games: [game] });

    server.kill({ appServer, apiServer });

    expect(apiServer.close).toBeCalled();
    expect(appServer.close).toBeCalled();
  });

  test('do not fail if api server is not defined', async () => {
    const appServer = {
      close: jest.fn(),
    } as unknown as KoaServer;
    const server = Server({ games: [game] });

    expect(() => server.kill({ appServer })).not.toThrowError();
    expect(appServer.close).toBeCalled();
  });
});

describe('createServerRunConfig', () => {
  // TODO use data-driven-test here after upgrading to Jest 23+.
  test('should return valid config with different server run arguments', () => {
    const mockCallback = () => {};
    const mockApiCallback = () => {};

    expect(createServerRunConfig(8000)).toEqual({
      port: 8000,
      callback: undefined,
    });
    expect(createServerRunConfig(8000, mockCallback)).toEqual({
      port: 8000,
      callback: mockCallback,
    });

    expect(createServerRunConfig({})).toEqual({
      port: undefined,
      callback: undefined,
    });
    expect(createServerRunConfig({ port: 1234 })).toEqual({
      port: 1234,
      callback: undefined,
    });
    expect(
      createServerRunConfig({ port: 1234, callback: mockCallback })
    ).toEqual({
      port: 1234,
      callback: mockCallback,
    });

    expect(
      createServerRunConfig({ port: 1234, lobbyConfig: { apiPort: 5467 } })
    ).toEqual({
      port: 1234,
      callback: undefined,
      lobbyConfig: { apiPort: 5467 },
    });
    expect(
      createServerRunConfig({
        port: 1234,
        callback: mockCallback,
        lobbyConfig: {
          apiPort: 5467,
          apiCallback: mockApiCallback,
        },
      })
    ).toEqual({
      port: 1234,
      callback: mockCallback,
      lobbyConfig: {
        apiPort: 5467,
        apiCallback: mockApiCallback,
      },
    });
  });
});

describe('getPortFromServer', () => {
  test('returns null', () => {
    expect(
      getPortFromServer({
        address: () => null,
      } as KoaServer)
    ).toBeNull();
  });

  test('returns port', () => {
    expect(
      getPortFromServer({
        address: () => '8000',
      } as KoaServer)
    ).toBe('8000');
  });

  test('returns port from address object', () => {
    expect(
      getPortFromServer({
        address: () => ({ port: '8000' }),
      } as unknown as KoaServer)
    ).toBe('8000');
  });
});<|MERGE_RESOLUTION|>--- conflicted
+++ resolved
@@ -72,13 +72,8 @@
   });
 
   test('custom transport implementation', () => {
-<<<<<<< HEAD
     const game: Game = {};
-    const transport = ({ init: jest.fn() } as unknown) as SocketIO;
-=======
-    const game = {};
     const transport = { init: jest.fn() } as unknown as SocketIO;
->>>>>>> 4efec1a1
     Server({ games: [game], transport });
     expect(transport.init).toBeCalled();
   });
