/*
 * Copyright 2018 The boardgame.io Authors
 *
 * Use of this source code is governed by a MIT-style
 * license that can be found in the LICENSE file or at
 * https://opensource.org/licenses/MIT.
 */

import IO from 'koa-socket-2';
import type IOTypes from 'socket.io';
import type { ServerOptions as HttpsOptions } from 'https';
import PQueue from 'p-queue';
import { Master } from '../../master/master';
import type {
  TransportAPI as MasterTransport,
  TransportData,
} from '../../master/master';
import { getFilterPlayerView } from '../../master/filter-player-view';
import type { Game, Server } from '../../types';
import { GenericPubSub, PubSubChannelIdNamespace } from './pubsub/generic-pub-sub';
import { IntermediateTransportData } from '../../master/master';
import { InMemoryPubSub } from './pubsub/in-memory-pub-sub';
import { PubSubChannelId } from './pubsub/generic-pub-sub';

const PING_TIMEOUT = 20 * 1e3;
const PING_INTERVAL = 10 * 1e3;

/**
 * Emit a socket.io event to the recipientID.
 * If the recipient is the current socket, uses a basic emit, otherwise
 * emits via the current socket’s `to` method.
 */
const emit = (socket: IOTypes.Socket, recipientID: string, { type, args }: TransportData) => {
  const emitter = socket.id === recipientID ? socket : socket.to(recipientID);
  emitter.emit(type, ...args);
};

function getPubSubChannelId(matchID: string): PubSubChannelId {
  return { namespace: PubSubChannelIdNamespace.MATCH, value: matchID };
}

/**
 * API that's exposed by SocketIO for the Master to send
 * information to the clients.
 */
export function TransportAPI(
  matchID: string,
  socket: IOTypes.Socket,
<<<<<<< HEAD
  requestingClient: Client,
  pubSub: GenericPubSub<IntermediateTransportData>,
): MasterTransport { 
=======
  clientInfo: SocketIO['clientInfo'],
  roomInfo: SocketIO['roomInfo'],
  filterPlayerView: (string, IntermediateTransportData) => TransportData,
  provisionalClient?: Client
): MasterTransport {
  /**
   * Emit a socket.io event to the recipientID.
   * If the recipient is the current socket, uses a basic emit, otherwise
   * emits via the current socket’s `to` method.
   */
  const emit = (recipientID: string, { type, args }: TransportData) => {
    const emitter = socket.id === recipientID ? socket : socket.to(recipientID);
    emitter.emit(type, ...args);
  };

  /**
   * Run a callback for each registered client for this match, including
   * this transport’s provisionalClient if provided.
   */
  const forEachClient = (clientCallback: (client: Client) => void) => {
    const clientIDs = roomInfo.get(matchID);
    if (clientIDs) {
      clientIDs.forEach((clientID) => {
        const client = clientInfo.get(clientID);
        clientCallback(client);
      });
    }
    if (provisionalClient) {
      clientCallback(provisionalClient);
    }
  };

>>>>>>> 078d4bd0
  /**
   * Send a message to requesting client.
   */
<<<<<<< HEAD
  const send: MasterTransport['send'] = ({ ...data }) => {
    emit(socket, requestingClient.socket.id, data); 
=======
  const send: MasterTransport['send'] = ({ playerID, ...data }) => {
    forEachClient((client) => {
      if (client.playerID === playerID)
        emit(client.socket.id, filterPlayerView(playerID, data));
    });
>>>>>>> 078d4bd0
  };

  /**
   * Send a message to all clients.
   */
  const sendAll: MasterTransport['sendAll'] = (payload) => {
<<<<<<< HEAD
    pubSub.publish(getPubSubChannelId(matchID), payload); 
=======
    forEachClient((client) => {
      const data = filterPlayerView(client.playerID, payload);
      emit(client.socket.id, data);
    });
>>>>>>> 078d4bd0
  };

  return { send, sendAll };
}

export interface SocketOpts {
  https?: HttpsOptions;
  socketOpts?: IOTypes.ServerOptions;
  socketAdapter?: any;
  pubSub?: GenericPubSub<IntermediateTransportData>;
}

interface Client {
  matchID: string;
  playerID: string;
  socket: IOTypes.Socket;
  credentials: string | undefined;
}

/**
 * Transport interface that uses socket.io
 */
export class SocketIO {
  protected clientInfo: Map<string, Client>;
  protected roomInfo: Map<string, Set<string>>;
  protected perMatchQueue: Map<string, PQueue>;
  private readonly https: HttpsOptions;
  private readonly socketAdapter: any;
  private readonly socketOpts: IOTypes.ServerOptions;
  private readonly pubSub: GenericPubSub<IntermediateTransportData>;

  constructor({ https, socketAdapter, socketOpts, pubSub }: SocketOpts = {}) {
    this.clientInfo = new Map();
    this.roomInfo = new Map();
    this.perMatchQueue = new Map();
    this.https = https;
    this.socketAdapter = socketAdapter;
    this.socketOpts = socketOpts;
    this.pubSub = pubSub ?? new InMemoryPubSub();
  }

  /**
   * Unregister client data for a socket.
   */
  private removeClient(socketID: string): void {
    // Get client data for this socket ID.
    const client = this.clientInfo.get(socketID);
    if (!client) return;
    // Remove client from list of connected sockets for this match.
    const { matchID } = client;
    const matchClients = this.roomInfo.get(matchID);
    matchClients.delete(socketID);
    // If the match is now empty, delete its promise queue & client ID list.
    if (matchClients.size === 0) {
      this.unsubscribePubSubChannel(matchID);
      this.roomInfo.delete(matchID);
      this.deleteMatchQueue(matchID);
    }
    // Remove client data from the client map.
    this.clientInfo.delete(socketID);
  }

  /**
   * Register client data for a socket.
   */
  private addClient(client: Client, game: Game): void {
    const { matchID, socket } = client;
    // Add client to list of connected sockets for this match.
    let matchClients = this.roomInfo.get(matchID);
    if (matchClients === undefined) {
      this.subscribePubSubChannel(matchID, game);
      matchClients = new Set<string>();
      this.roomInfo.set(matchID, matchClients);
    }
    matchClients.add(socket.id);
    // Register data for this socket in the client map.
    this.clientInfo.set(socket.id, client);
  } 

  private subscribePubSubChannel(matchID: string, game: Game) {
    this.pubSub.subscribe(getPubSubChannelId(matchID)).subscribe((payload: IntermediateTransportData) => {
      const clientIDs = this.roomInfo.get(matchID);
      if (clientIDs) {
        clientIDs.forEach((clientID) => {
          const client = this.clientInfo.get(clientID);
          const data = getFilterPlayerView(game)(client.playerID, payload);
          emit(client.socket, client.socket.id, data); 
        });
      } 
    }); 
  }

  private unsubscribePubSubChannel(matchID: string) {
    this.pubSub.unsubscribe(getPubSubChannelId(matchID));
  }

  init(
    app: Server.App & { _io?: IOTypes.Server },
    games: Game[],
    origins: IOTypes.ServerOptions['cors']['origin'] = []
  ) {
    const io = new IO({
      ioOptions: {
        pingTimeout: PING_TIMEOUT,
        pingInterval: PING_INTERVAL,
        cors: {
          origins,
        },
        ...this.socketOpts,
      },
    });

    app.context.io = io;
    io.attach(app, !!this.https, this.https);

    if (this.socketAdapter) {
      io.adapter(this.socketAdapter);
    }

    for (const game of games) {
      const nsp = app._io.of(game.name);
      const filterPlayerView = getFilterPlayerView(game);

      nsp.on('connection', (socket: IOTypes.Socket) => {
        socket.on('update', async (...args: Parameters<Master['onUpdate']>) => {
          const [action, stateID, matchID, playerID] = args;
          const credentials = action?.payload?.credentials;
          const requestingClient = { socket, matchID, playerID, credentials };
          const master = new Master(
            game,
            app.context.db,
            TransportAPI(
              matchID,
              socket,
<<<<<<< HEAD
              requestingClient,
              this.pubSub,
=======
              this.clientInfo,
              this.roomInfo,
              filterPlayerView
>>>>>>> 078d4bd0
            ),
            app.context.auth
          );

          const matchQueue = this.getMatchQueue(matchID);
          await matchQueue.add(() =>
            master.onUpdate(action, stateID, matchID, playerID)
          );
        });

        socket.on('sync', async (...args: Parameters<Master['onSync']>) => {
          const [matchID, playerID, credentials] = args;
          socket.join(matchID);
          this.removeClient(socket.id);
          const requestingClient = { socket, matchID, playerID, credentials };
          const transport = TransportAPI(
            matchID,
            socket,
<<<<<<< HEAD
            requestingClient,
            this.pubSub,
=======
            this.clientInfo,
            this.roomInfo,
            filterPlayerView,
            client
>>>>>>> 078d4bd0
          );
          const master = new Master(
            game,
            app.context.db,
            transport,
            app.context.auth
          );

          const syncResponse = await master.onSync(...args);
          if (syncResponse && syncResponse.error === 'unauthorized') {
            return;
          }
          await master.onConnectionChange(matchID, playerID, credentials, true);
          this.addClient(requestingClient, game);
        });

        socket.on('disconnect', async () => {
          const client = this.clientInfo.get(socket.id);
          this.removeClient(socket.id);
          if (client) {
            const { matchID, playerID, credentials } = client;
            const requestingClient = { socket, matchID, playerID, credentials };
            const master = new Master(
              game,
              app.context.db,
              TransportAPI(
                matchID,
                socket,
<<<<<<< HEAD
                requestingClient,
                this.pubSub,
=======
                this.clientInfo,
                this.roomInfo,
                filterPlayerView
>>>>>>> 078d4bd0
              ),
              app.context.auth
            );
            await master.onConnectionChange(
              matchID,
              playerID,
              credentials,
              false
            );
          }
        });

        socket.on(
          'chat',
          async (...args: Parameters<Master['onChatMessage']>) => {
            const [matchID, chatMessage, credentials] = args;
            const playerID = chatMessage.sender;
            const requestingClient = { socket, matchID, playerID, credentials }; 
            const master = new Master(
              game,
              app.context.db,
              TransportAPI(
                matchID,
                socket,
<<<<<<< HEAD
                requestingClient,
                this.pubSub,
=======
                this.clientInfo,
                this.roomInfo,
                filterPlayerView
>>>>>>> 078d4bd0
              ),
              app.context.auth
            );
            master.onChatMessage(...args);
          }
        );
      });
    }
  }

  /**
   * Create a PQueue for a given matchID if none exists and return it.
   * @param matchID
   * @returns
   */
  getMatchQueue(matchID: string): PQueue {
    if (!this.perMatchQueue.has(matchID)) {
      // PQueue should process only one action at a time.
      this.perMatchQueue.set(matchID, new PQueue({ concurrency: 1 }));
    }
    return this.perMatchQueue.get(matchID);
  }

  /**
   * Delete a PQueue for a given matchID.
   * @param matchID
   */
  deleteMatchQueue(matchID: string): void {
    this.perMatchQueue.delete(matchID);
  }
}<|MERGE_RESOLUTION|>--- conflicted
+++ resolved
@@ -46,71 +46,21 @@
 export function TransportAPI(
   matchID: string,
   socket: IOTypes.Socket,
-<<<<<<< HEAD
   requestingClient: Client,
   pubSub: GenericPubSub<IntermediateTransportData>,
 ): MasterTransport { 
-=======
-  clientInfo: SocketIO['clientInfo'],
-  roomInfo: SocketIO['roomInfo'],
-  filterPlayerView: (string, IntermediateTransportData) => TransportData,
-  provisionalClient?: Client
-): MasterTransport {
-  /**
-   * Emit a socket.io event to the recipientID.
-   * If the recipient is the current socket, uses a basic emit, otherwise
-   * emits via the current socket’s `to` method.
-   */
-  const emit = (recipientID: string, { type, args }: TransportData) => {
-    const emitter = socket.id === recipientID ? socket : socket.to(recipientID);
-    emitter.emit(type, ...args);
-  };
-
-  /**
-   * Run a callback for each registered client for this match, including
-   * this transport’s provisionalClient if provided.
-   */
-  const forEachClient = (clientCallback: (client: Client) => void) => {
-    const clientIDs = roomInfo.get(matchID);
-    if (clientIDs) {
-      clientIDs.forEach((clientID) => {
-        const client = clientInfo.get(clientID);
-        clientCallback(client);
-      });
-    }
-    if (provisionalClient) {
-      clientCallback(provisionalClient);
-    }
-  };
-
->>>>>>> 078d4bd0
   /**
    * Send a message to requesting client.
    */
-<<<<<<< HEAD
   const send: MasterTransport['send'] = ({ ...data }) => {
     emit(socket, requestingClient.socket.id, data); 
-=======
-  const send: MasterTransport['send'] = ({ playerID, ...data }) => {
-    forEachClient((client) => {
-      if (client.playerID === playerID)
-        emit(client.socket.id, filterPlayerView(playerID, data));
-    });
->>>>>>> 078d4bd0
   };
 
   /**
    * Send a message to all clients.
    */
   const sendAll: MasterTransport['sendAll'] = (payload) => {
-<<<<<<< HEAD
     pubSub.publish(getPubSubChannelId(matchID), payload); 
-=======
-    forEachClient((client) => {
-      const data = filterPlayerView(client.playerID, payload);
-      emit(client.socket.id, data);
-    });
->>>>>>> 078d4bd0
   };
 
   return { send, sendAll };
@@ -245,14 +195,8 @@
             TransportAPI(
               matchID,
               socket,
-<<<<<<< HEAD
               requestingClient,
               this.pubSub,
-=======
-              this.clientInfo,
-              this.roomInfo,
-              filterPlayerView
->>>>>>> 078d4bd0
             ),
             app.context.auth
           );
@@ -271,15 +215,8 @@
           const transport = TransportAPI(
             matchID,
             socket,
-<<<<<<< HEAD
             requestingClient,
             this.pubSub,
-=======
-            this.clientInfo,
-            this.roomInfo,
-            filterPlayerView,
-            client
->>>>>>> 078d4bd0
           );
           const master = new Master(
             game,
@@ -308,14 +245,8 @@
               TransportAPI(
                 matchID,
                 socket,
-<<<<<<< HEAD
                 requestingClient,
                 this.pubSub,
-=======
-                this.clientInfo,
-                this.roomInfo,
-                filterPlayerView
->>>>>>> 078d4bd0
               ),
               app.context.auth
             );
@@ -340,14 +271,8 @@
               TransportAPI(
                 matchID,
                 socket,
-<<<<<<< HEAD
                 requestingClient,
                 this.pubSub,
-=======
-                this.clientInfo,
-                this.roomInfo,
-                filterPlayerView
->>>>>>> 078d4bd0
               ),
               app.context.auth
             );
