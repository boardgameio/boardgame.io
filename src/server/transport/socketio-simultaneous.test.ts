--- conflicted
+++ resolved
@@ -161,59 +161,21 @@
   return MockIO;
 });
 
-<<<<<<< HEAD
-const game: Game = {
-  name: 'test',
-  setup: () => ({
-    players: {
-      '0': {
-        cards: ['card3'],
+describe('simultaneous moves on server game', () => {
+  const game: Game = {
+    name: 'test',
+    setup: () => ({
+      players: {
+        '0': {
+          cards: ['card3'],
+        },
+        '1': {
+          cards: [],
+        },
       },
-      '1': {
-        cards: [],
-      },
-    },
-    cards: ['card0', 'card1', 'card2'],
-    discardedCards: [],
-  }),
-  playerView: PlayerView.STRIP_SECRETS,
-  turn: {
-    activePlayers: { currentPlayer: { stage: 'A' } },
-    stages: {
-      A: {
-        moves: {
-          A: {
-            client: false,
-            move: ({ G, playerID }) => {
-              const card = G.players[playerID].cards.shift();
-              G.discardedCards.push(card);
-            },
-          },
-          B: {
-            client: false,
-            ignoreStaleStateID: true,
-            move: ({ G, playerID }) => {
-              const card = G.cards.pop();
-              G.players[playerID].cards.push(card);
-=======
-describe('simultaneous moves on server game', () => {
-  const game = {
-    name: 'test',
-    setup: () => {
-      const G = {
-        players: {
-          '0': {
-            cards: ['card3'],
-          },
-          '1': {
-            cards: [],
-          },
-        },
-        cards: ['card0', 'card1', 'card2'],
-        discardedCards: [],
-      };
-      return G;
-    },
+      cards: ['card0', 'card1', 'card2'],
+      discardedCards: [],
+    }),
     playerView: PlayerView.STRIP_SECRETS,
     turn: {
       activePlayers: { currentPlayer: { stage: 'A' } },
@@ -222,19 +184,18 @@
           moves: {
             A: {
               client: false,
-              move: (G, ctx: Ctx) => {
-                const card = G.players[ctx.playerID].cards.shift();
+              move: ({ G, playerID }) => {
+                const card = G.players[playerID].cards.shift();
                 G.discardedCards.push(card);
               },
             },
             B: {
               client: false,
               ignoreStaleStateID: true,
-              move: (G, ctx: Ctx) => {
+              move: ({ G, playerID }) => {
                 const card = G.cards.pop();
-                G.players[ctx.playerID].cards.push(card);
+                G.players[playerID].cards.push(card);
               },
->>>>>>> ccc9adaf
             },
           },
         },
@@ -499,7 +460,7 @@
 });
 
 describe('inauthentic clients', () => {
-  const game = {
+  const game: Game = {
     setup: () => ({
       0: 'foo',
       1: 'bar',
