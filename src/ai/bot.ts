--- conflicted
+++ resolved
@@ -7,13 +7,9 @@
  */
 
 import { makeMove, gameEvent } from '../core/action-creators';
-<<<<<<< HEAD
-import { alea, AleaState } from '../plugins/random/random.alea';
-import { ActionShape, Game, Ctx, PlayerID, State } from '../types';
-=======
 import { alea } from '../plugins/random/random.alea';
+import type { AleaState } from '../plugins/random/random.alea';
 import type { ActionShape, Game, Ctx, PlayerID, State } from '../types';
->>>>>>> dc96b264
 
 export type BotAction = ActionShape.GameEvent | ActionShape.MakeMove;
 
