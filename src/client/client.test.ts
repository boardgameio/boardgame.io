--- conflicted
+++ resolved
@@ -17,11 +17,7 @@
 import { update, sync, makeMove, gameEvent } from '../core/action-creators';
 import Debug from './debug/Debug.svelte';
 import { error } from '../core/logger';
-<<<<<<< HEAD
-import { Game, LogEntry, State, SyncInfo } from '../types';
-=======
-import type { LogEntry, State, SyncInfo } from '../types';
->>>>>>> dc96b264
+import type { Game, LogEntry, State, SyncInfo } from '../types';
 
 jest.mock('../core/logger', () => ({
   info: jest.fn(),
@@ -29,13 +25,8 @@
 }));
 
 describe('basic', () => {
-<<<<<<< HEAD
   let client: ReturnType<typeof Client>;
-  let initial = { initial: true };
-=======
-  let client;
   const initial = { initial: true };
->>>>>>> dc96b264
 
   const game: Game = {
     setup: () => initial,
@@ -126,11 +117,7 @@
         A: (_, arg) => ({ arg }),
       },
 
-<<<<<<< HEAD
       endIf: ({ G }) => G.arg == 42,
-=======
-      endIf: (G) => G.arg == 42,
->>>>>>> dc96b264
     },
   });
 
@@ -323,24 +310,14 @@
   type G = { secret?: number[]; sum?: number; A?: string };
   let client0;
   let client1;
-<<<<<<< HEAD
   let spec: { game: Game<G>; multiplayer };
-  let initial = { secret: [1, 2, 3, 4], sum: 0 };
-=======
-  let spec;
   const initial = { secret: [1, 2, 3, 4], sum: 0 };
->>>>>>> dc96b264
   beforeAll(() => {
     spec = {
       game: {
         setup: () => initial,
-<<<<<<< HEAD
-        playerView: G => {
-          let r = { ...G };
-=======
         playerView: (G) => {
           const r = { ...G };
->>>>>>> dc96b264
           r.sum = r.secret.reduce((prev, curr) => {
             return prev + curr;
           });
@@ -456,13 +433,8 @@
 describe('move dispatchers', () => {
   const game = ProcessGameConfig({
     moves: {
-<<<<<<< HEAD
       A: ({ G }) => G,
       B: ({ playerID }) => ({ moved: playerID }),
-=======
-      A: (G) => G,
-      B: (G, ctx) => ({ moved: ctx.playerID }),
->>>>>>> dc96b264
       C: () => ({ victory: true }),
     },
     endIf: ({ G, ctx }) => (G.victory ? ctx.currentPlayer : undefined),
@@ -633,11 +605,7 @@
   beforeAll(() => {
     const game: Game = {
       moves: {
-<<<<<<< HEAD
         A: ({ G }) => {
-=======
-        A: (G) => {
->>>>>>> dc96b264
           G.moved = true;
         },
       },
@@ -769,11 +737,7 @@
 test('override game state', () => {
   const game: Game = {
     moves: {
-<<<<<<< HEAD
       A: ({ G }) => {
-=======
-      A: (G) => {
->>>>>>> dc96b264
         G.moved = true;
       },
     },
