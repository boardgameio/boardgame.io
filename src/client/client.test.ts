--- conflicted
+++ resolved
@@ -23,12 +23,8 @@
 } from '../core/action-creators';
 import Debug from './debug/Debug.svelte';
 import { error } from '../core/logger';
-<<<<<<< HEAD
 import type { Game, LogEntry, State, SyncInfo } from '../types';
-=======
-import type { LogEntry, State, SyncInfo } from '../types';
 import type { Operation } from 'rfc6902';
->>>>>>> 4e537fc4
 
 jest.mock('../core/logger', () => ({
   info: jest.fn(),
