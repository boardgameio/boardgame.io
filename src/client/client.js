/*
 * Copyright 2017 The boardgame.io Authors
 *
 * Use of this source code is governed by a MIT-style
 * license that can be found in the LICENSE file or at
 * https://opensource.org/licenses/MIT.
 */

import { createStore, compose, applyMiddleware } from 'redux';
import * as Actions from '../core/action-types';
import * as ActionCreators from '../core/action-creators';
import { Game } from '../core/game';
import { error } from '../core/logger';
import { SocketIO } from './transport/socketio';
import Debug from './debug/Debug.svelte';
import { Local, LocalMaster } from './transport/local';
import { CreateGameReducer } from '../core/reducer';
import { InitializeGame } from '../core/initialize';

// The Game Master object (if using a local one).
let localMaster_ = null;

/**
 * createDispatchers
 *
 * Create action dispatcher wrappers with bound playerID and credentials
 */
function createDispatchers(
  storeActionType,
  innerActionNames,
  store,
  playerID,
  credentials,
  multiplayer
) {
  return innerActionNames.reduce((dispatchers, name) => {
    dispatchers[name] = function(...args) {
      let assumedPlayerID = playerID;

      // In singleplayer mode, if the client does not have a playerID
      // associated with it, we attach the currentPlayer as playerID.
      if (!multiplayer && (playerID === null || playerID === undefined)) {
        const state = store.getState();
        assumedPlayerID = state.ctx.currentPlayer;
      }

      store.dispatch(
        ActionCreators[storeActionType](
          name,
          args,
          assumedPlayerID,
          credentials
        )
      );
    };

    return dispatchers;
  }, {});
}

/**
 * createEventDispatchers
 *
 * Creates a set of dispatchers to dispatch game flow events.
 * @param {Array} eventNames - A list of event names.
 * @param {object} store - The Redux store to create dispatchers for.
 * @param {string} playerID - The ID of the player dispatching these events.
 * @param {string} credentials - A key indicating that the player is authorized to play.
 */
export const createEventDispatchers = createDispatchers.bind(null, 'gameEvent');

/**
 * createMoveDispatchers
 *
 * Creates a set of dispatchers to make moves.
 * @param {Array} moveNames - A list of move names.
 * @param {object} store - The Redux store to create dispatchers for.
 * @param {string} playerID - The ID of the player dispatching these events.
 * @param {string} credentials - A key indicating that the player is authorized to play.
 */
export const createMoveDispatchers = createDispatchers.bind(null, 'makeMove');

/**
 * Implementation of Client (see below).
 */
class _ClientImpl {
  constructor({
    game,
    ai,
    numPlayers,
    multiplayer,
    socketOpts,
    gameID,
    playerID,
    credentials,
    enhancer,
  }) {
    this.game = Game(game);
    this.playerID = playerID;
    this.gameID = gameID;
    this.credentials = credentials;
    this.multiplayer = multiplayer;
    this.subscribeCallback = () => {};

    this.reducer = CreateGameReducer({
      game: this.game,
      numPlayers,
      multiplayer,
    });

    if (ai !== undefined && multiplayer === undefined) {
      const bot = new ai.bot({ game, enumerate: ai.enumerate });

      this.step = async () => {
        const state = this.store.getState();

        let playerID = state.ctx.currentPlayer;
        if (state.ctx.activePlayers) {
          playerID = Object.keys(state.ctx.activePlayers)[0];
        }

        const { action, metadata } = await bot.play(state, playerID);

        if (action) {
          action.payload.metadata = metadata;
          this.store.dispatch(action);
        }

        return action;
      };
    }

    let initialState = null;
    if (multiplayer === undefined) {
      initialState = InitializeGame({ game: this.game, numPlayers });
    }

    this.reset = () => {
      this.store.dispatch(ActionCreators.reset(initialState));
    };
    this.undo = () => {
      this.store.dispatch(ActionCreators.undo());
    };
    this.redo = () => {
      this.store.dispatch(ActionCreators.redo());
    };

    this.store = null;
    this.log = [];

    /**
     * Middleware that manages the log object.
     * Reducers generate deltalogs, which are log events
     * that are the result of application of a single action.
     * The master may also send back a deltalog or the entire
     * log depending on the type of request.
     * The middleware below takes care of all these cases while
     * managing the log object.
     */
    const LogMiddleware = store => next => action => {
      const result = next(action);
      const state = store.getState();

      switch (action.type) {
        case Actions.MAKE_MOVE:
        case Actions.GAME_EVENT: {
          const deltalog = state.deltalog;
          this.log = [...this.log, ...deltalog];
          break;
        }

        case Actions.RESET: {
          this.log = [];
          break;
        }

        case Actions.UPDATE: {
          let id = -1;
          if (this.log.length > 0) {
            id = this.log[this.log.length - 1]._stateID;
          }

          let deltalog = action.deltalog || [];

          // Filter out actions that are already present
          // in the current log. This may occur when the
          // client adds an entry to the log followed by
          // the update from the master here.
          deltalog = deltalog.filter(l => l._stateID > id);

          this.log = [...this.log, ...deltalog];
          break;
        }

        case Actions.SYNC: {
          this.log = action.log || [];
          break;
        }
      }

      return result;
    };

    /**
     * Middleware that intercepts actions and sends them to the master,
     * which keeps the authoritative version of the state.
     */
    const TransportMiddleware = store => next => action => {
      const baseState = store.getState();
      const result = next(action);

      if (action.clientOnly != true) {
        this.transport.onAction(baseState, action);
      }

      return result;
    };

    /**
     * Middleware that intercepts actions and invokes the subscription callback.
     */
    const SubscriptionMiddleware = () => next => action => {
      const result = next(action);
      this.subscribeCallback();
      return result;
    };

    if (enhancer !== undefined) {
      enhancer = compose(
        applyMiddleware(
          SubscriptionMiddleware,
          TransportMiddleware,
          LogMiddleware
        ),
        enhancer
      );
    } else {
      enhancer = applyMiddleware(
        SubscriptionMiddleware,
        TransportMiddleware,
        LogMiddleware
      );
    }

    this.store = createStore(this.reducer, initialState, enhancer);

    this.transport = {
      isConnected: true,
      onAction: () => {},
      subscribe: () => {},
      subscribeGameMetadata: _metadata => {}, // eslint-disable-line no-unused-vars
      connect: () => {},
      updateGameID: () => {},
      updatePlayerID: () => {},
    };

    if (multiplayer !== undefined) {
      if (multiplayer === true) {
        multiplayer = { server: '' };
      }

      if (multiplayer.local === true) {
        if (localMaster_ === null || localMaster_.config !== game) {
          localMaster_ = new LocalMaster(this.game);
          localMaster_.config = game;
        }

        this.transport = new Local({
          master: localMaster_,
          store: this.store,
          gameID: gameID,
          playerID: playerID,
          gameName: this.game.name,
          numPlayers,
        });
      } else if (multiplayer.server !== undefined) {
        this.transport = new SocketIO({
          store: this.store,
          gameID: gameID,
          playerID: playerID,
          gameName: this.game.name,
          numPlayers,
          server: multiplayer.server,
          socketOpts,
        });
      } else if (multiplayer.transport !== undefined) {
        this.transport = new multiplayer.transport({
          store: this.store,
          gameID: gameID,
          playerID: playerID,
          gameName: game.name,
          numPlayers,
        });
      } else {
        error('invalid multiplayer spec');
      }
    }

    this.createDispatchers();

    this.transport.subscribeGameMetadata(metadata => {
      this.gameMetadata = metadata;
    });

    // TODO: Maybe move this to a separate run() function
    // that also calls subsribe etc.
    new Debug({
      target: document.body,
      props: {
        client: this,
      },
    });
  }

  subscribe(fn) {
<<<<<<< HEAD
=======
    // If we already have a subscription, then create a new
    // callback that invokes both the old and new subscriptions.
>>>>>>> 49f5a522
    const prev = this.subscribeCallback;
    const callback = () => {
      prev();
      fn(this.getState());
    };

    this.subscribeCallback = callback;
    this.transport.subscribe(callback);
    callback();

<<<<<<< HEAD
=======
    // Return a handle that allows the caller to unsubscribe.
    // Warning: Will revert any callbacks that were added
    // after this current call to subscribe(), so use it to
    // only remove the latest subscription.
>>>>>>> 49f5a522
    return () => {
      this.subscribeCallback = prev;
    };
  }

  getState() {
    const state = this.store.getState();

    // This is the state before a sync with the game master.
    if (state === null) {
      return state;
    }

    // isActive.

    let isActive = true;

    const isPlayerActive = this.game.flow.isPlayerActive(
      state.G,
      state.ctx,
      this.playerID
    );

    if (this.multiplayer && !isPlayerActive) {
      isActive = false;
    }

    if (
      !this.multiplayer &&
      this.playerID !== null &&
      this.playerID !== undefined &&
      !isPlayerActive
    ) {
      isActive = false;
    }

    if (state.ctx.gameover !== undefined) {
      isActive = false;
    }

    // Secrets are normally stripped on the server,
    // but we also strip them here so that game developers
    // can see their effects while prototyping.
    const G = this.game.playerView(state.G, state.ctx, this.playerID);

    // Combine into return value.
    let ret = { ...state, isActive, G, log: this.log };

    const isConnected = this.transport.isConnected;
    ret = { ...ret, isConnected };

    return ret;
  }

  connect() {
    this.transport.connect();
  }

  createDispatchers() {
    this.moves = createMoveDispatchers(
      this.game.moveNames,
      this.store,
      this.playerID,
      this.credentials,
      this.multiplayer
    );

    this.events = createEventDispatchers(
      this.game.flow.enabledEventNames,
      this.store,
      this.playerID,
      this.credentials,
      this.multiplayer
    );
  }

  updatePlayerID(playerID) {
    this.playerID = playerID;
    this.createDispatchers();
    this.transport.updatePlayerID(playerID);
  }

  updateGameID(gameID) {
    this.gameID = gameID;
    this.createDispatchers();
    this.transport.updateGameID(gameID);
  }

  updateCredentials(credentials) {
    this.credentials = credentials;
    this.createDispatchers();
  }
}

/**
 * Client
 *
 * boardgame.io JS client.
 *
 * @param {...object} game - The return value of `Game`.
 * @param {...object} numPlayers - The number of players.
 * @param {...object} multiplayer - Set to true or { server: '<host>:<port>' }
 *                                  to make a multiplayer client. The second
 *                                  syntax specifies a non-default socket server.
 * @param {...object} socketOpts - Options to pass to socket.io.
 * @param {...object} gameID - The gameID that you want to connect to.
 * @param {...object} playerID - The playerID associated with this client.
 * @param {...string} credentials - The authentication credentials associated with this client.
 *
 * Returns:
 *   A JS object that provides an API to interact with the
 *   game by dispatching moves and events.
 */
export function Client(opts) {
  return new _ClientImpl(opts);
}<|MERGE_RESOLUTION|>--- conflicted
+++ resolved
@@ -313,11 +313,8 @@
   }
 
   subscribe(fn) {
-<<<<<<< HEAD
-=======
     // If we already have a subscription, then create a new
     // callback that invokes both the old and new subscriptions.
->>>>>>> 49f5a522
     const prev = this.subscribeCallback;
     const callback = () => {
       prev();
@@ -328,13 +325,10 @@
     this.transport.subscribe(callback);
     callback();
 
-<<<<<<< HEAD
-=======
     // Return a handle that allows the caller to unsubscribe.
     // Warning: Will revert any callbacks that were added
     // after this current call to subscribe(), so use it to
     // only remove the latest subscription.
->>>>>>> 49f5a522
     return () => {
       this.subscribeCallback = prev;
     };
