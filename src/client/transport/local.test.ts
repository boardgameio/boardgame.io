/*
 * Copyright 2018 The boardgame.io Authors
 *
 * Use of this source code is governed by a MIT-style
 * license that can be found in the LICENSE file or at
 * https://opensource.org/licenses/MIT.
 */

import { createStore } from 'redux';
import { LocalTransport, LocalMaster, Local, GetBotPlayer } from './local';
import { makeMove, gameEvent } from '../../core/action-creators';
import { CreateGameReducer } from '../../core/reducer';
import { ProcessGameConfig } from '../../core/game';
import { InitializeGame } from '../../core/initialize';
import { Client } from '../client';
import { RandomBot } from '../../ai/random-bot';
import { Stage } from '../../core/turn-order';
<<<<<<< HEAD
import { Game, State, Store, SyncInfo } from '../../types';
=======
import type { ChatMessage, State, Store, SyncInfo } from '../../types';
>>>>>>> dc96b264

jest.useFakeTimers();

describe('bots', () => {
  const game: Game = {
    moves: {
      A: ({ G }) => G,
    },
    ai: {
      enumerate: () => [{ move: 'A' }],
    },
  };

  test('make bot move', async () => {
    const client = Client({
      game: { ...game },
      playerID: '0',
      multiplayer: Local({ bots: { '1': RandomBot } }),
    });

    client.start();

    // Make it Player 1's turn and make the bot move.
    // There isn't a good way to test the result of this
    // due to the setTimeout and async calls. These are
    // run primarily to cover the lines in the test and
    // ensure that there are no exceptions.
    client.events.endTurn();
    jest.runAllTimers();
  });

  test('no bot move', async () => {
    const client = Client({
      numPlayers: 3,
      game: { ...game },
      playerID: '0',
      multiplayer: Local({ bots: { '2': RandomBot } }),
    });

    client.start();

    // Make it Player 1's turn. No bot move.
    // There isn't a good way to test the result of this
    // due to the setTimeout and async calls. These are
    // run primarily to cover the lines in the test and
    // ensure that there are no exceptions.
    client.events.endTurn();
    jest.runAllTimers();
  });
});

describe('GetBotPlayer', () => {
  test('stages', () => {
    const result = GetBotPlayer(
      ({
        ctx: {
          activePlayers: {
            '1': Stage.NULL,
          },
        },
      } as unknown) as State,
      {
        '0': {},
        '1': {},
      }
    );
    expect(result).toEqual('1');
  });

  test('no stages', () => {
    const result = GetBotPlayer(
      ({
        ctx: {
          currentPlayer: '0',
        },
      } as unknown) as State,
      { '0': {} }
    );
    expect(result).toEqual('0');
  });

  test('null', () => {
    const result = GetBotPlayer(
      ({
        ctx: {
          currentPlayer: '1',
        },
      } as unknown) as State,
      { '0': {} }
    );
    expect(result).toEqual(null);
  });

  test('gameover', () => {
    const result = GetBotPlayer(
      ({
        ctx: {
          currentPlayer: '0',
          gameover: true,
        },
      } as unknown) as State,
      { '0': {} }
    );
    expect(result).toEqual(null);
  });
});

describe('Local', () => {
  test('transports for same game use shared master', () => {
    const gameKey = {};
    const game = ProcessGameConfig(gameKey);
    const transport1 = Local()({ game, gameKey });
    const transport2 = Local()({ game, gameKey });
    expect(transport1.master).toBe(transport2.master);
  });

  test('transports use shared master with bots', () => {
    const gameKey = {};
    const game = ProcessGameConfig(gameKey);
    const bots = {};
    const transport1 = Local({ bots })({ game, gameKey });
    const transport2 = Local({ bots })({ game, gameKey });
    expect(transport1.master).toBe(transport2.master);
  });

  test('transports use different master for different bots', () => {
    const gameKey = {};
    const game = ProcessGameConfig(gameKey);
    const transport1 = Local({ bots: {} })({ game, gameKey });
    const transport2 = Local({ bots: {} })({ game, gameKey });
    expect(transport1.master).not.toBe(transport2.master);
  });

  describe('with localStorage persistence', () => {
    const game: Game = {
      setup: () => ({ count: 0 }),
      moves: {
        A: ({ G }) => {
          G.count++;
        },
      },
    };

    afterEach(() => {
      localStorage.clear();
    });

    test('writes to localStorage', () => {
      const matchID = 'persists-to-ls';
      const multiplayer = Local({ persist: true });
      const client = Client({ playerID: '0', matchID, game, multiplayer });
      client.start();
      expect(client.getState().G).toEqual({ count: 0 });
      client.moves.A();
      expect(client.getState().G).toEqual({ count: 1 });
      client.stop();
      const stored = JSON.parse(localStorage.getItem('bgio_state'));
      const [id, state] = stored.find(([id]) => id === matchID);
      expect(id).toBe(matchID);
      expect(state.G).toEqual({ count: 1 });
    });

    test('reads from localStorage', () => {
      const matchID = 'reads-from-ls';
      const storageKey = 'rfls';
      const stateMap = {
        [matchID]: {
          G: { count: 'foo' },
          ctx: {},
        },
      };
      const entriesString = JSON.stringify(Object.entries(stateMap));
      localStorage.setItem(`${storageKey}_state`, entriesString);
      const multiplayer = Local({ persist: true, storageKey });
      const client = Client({ playerID: '0', matchID, game, multiplayer });
      client.start();
      expect(client.getState().G).toEqual({ count: 'foo' });
      client.stop();
    });
  });
});

describe('LocalMaster', () => {
  const game: Game = {};
  const master = new LocalMaster({ game });

  const storeA = ({
    dispatch: jest.fn(),
    getState: () => ({ _stateID: 0 }),
  } as unknown) as Store;
  const storeB = ({
    dispatch: jest.fn(),
    getState: () => ({ _stateID: 0 }),
  } as unknown) as Store;

  const localA = new LocalTransport({ master, store: storeA, playerID: '0' });
  const localB = new LocalTransport({ master, store: storeB, playerID: '1' });

  beforeEach(() => {
    storeA.dispatch = jest.fn();
    storeB.dispatch = jest.fn();
  });

  test('connect', () => {
    localA.connect();
    localB.connect();
    localA.subscribe();

    expect(storeA.dispatch).toBeCalledWith(
      expect.objectContaining({
        type: 'SYNC',
      })
    );
    expect(storeB.dispatch).toBeCalledWith(
      expect.objectContaining({
        type: 'SYNC',
      })
    );
  });

  test('update', () => {
    localA.onAction(
      ({ _stateID: 0 } as unknown) as State,
      gameEvent('endTurn')
    );

    expect(storeA.dispatch).toBeCalledWith(
      expect.objectContaining({
        type: 'UPDATE',
      })
    );
    expect(storeB.dispatch).toBeCalledWith(
      expect.objectContaining({
        type: 'UPDATE',
      })
    );
  });

  test('connect without callback', () => {
    master.connect('matchID', '0', undefined);
    master.onSync('matchID', '0');
  });

  test('disconnect', () => {
    localA.disconnect();
    localB.disconnect();
  });
});

describe('LocalTransport', () => {
  describe('update matchID / playerID', () => {
    const master = ({
      connect: jest.fn(),
      onSync: jest.fn(),
    } as unknown) as LocalMaster;
    const store = ({ dispatch: () => {} } as unknown) as Store;
    class WrappedLocalTransport extends LocalTransport {
      getMatchID() {
        return this.matchID;
      }
      getPlayerID() {
        return this.playerID;
      }
    }
    const m = new WrappedLocalTransport({ master, store });

    beforeEach(() => {
      jest.resetAllMocks();
    });

    test('matchID', () => {
      m.updateMatchID('test');
      expect(m.getMatchID()).toBe('test');
      expect(master.connect).toBeCalled();
    });

    test('playerID', () => {
      m.updatePlayerID('player');
      expect(m.getPlayerID()).toBe('player');
      expect(master.connect).toBeCalled();
    });
  });

  describe('multiplayer', () => {
    const master = ({
      onSync: jest.fn(),
      onUpdate: jest.fn(),
      onChatMessage: jest.fn(),
    } as unknown) as LocalMaster;
    class WrappedLocalTransport extends LocalTransport {
      setStore(store: Store) {
        this.store = store;
      }
    }
    const m = new WrappedLocalTransport({ master });
    const game: Game = {};
    let store: Store | null = null;

    beforeEach(() => {
      const reducer = CreateGameReducer({ game });
      const initialState = InitializeGame({ game });
      store = createStore(reducer, initialState);
      m.setStore(store);
    });

    test('returns a valid store', () => {
      expect(store).not.toBe(undefined);
    });

    test('receive update', () => {
      const restored = ({ restore: true } as unknown) as State;
      expect(store.getState()).not.toMatchObject(restored);
      m.onUpdate('unknown matchID', restored, []);
      expect(store.getState()).not.toMatchObject(restored);
      m.onUpdate('default', restored, []);
      expect(store.getState()).not.toMatchObject(restored);

      // Only if the stateID is not stale.
      restored._stateID = 1;
      m.onUpdate('default', restored, []);
      expect(store.getState()).toMatchObject(restored);
    });

    test('receive sync', () => {
      const restored = ({ restore: true } as unknown) as State;
      expect(store.getState()).not.toMatchObject(restored);
      m.onSync('unknown matchID', { state: restored } as SyncInfo);
      expect(store.getState()).not.toMatchObject(restored);
      m.onSync('default', { state: restored } as SyncInfo);
      expect(store.getState()).toMatchObject(restored);
    });

    test('send update', () => {
      const action = makeMove('move');
      const state = ({ _stateID: 0 } as unknown) as State;
      m.onAction(state, action);
      expect(m.master.onUpdate).lastCalledWith(
        action,
        state._stateID,
        'default',
        null
      );
    });

    test('send chat-message', () => {
      const msg: ChatMessage = {
        id: '0',
        sender: '0',
        payload: { message: 'foo' },
      };
      m.onChatMessage('matchID', msg);
      expect(m.master.onChatMessage).lastCalledWith('matchID', msg, undefined);
    });
  });
});<|MERGE_RESOLUTION|>--- conflicted
+++ resolved
@@ -15,11 +15,7 @@
 import { Client } from '../client';
 import { RandomBot } from '../../ai/random-bot';
 import { Stage } from '../../core/turn-order';
-<<<<<<< HEAD
-import { Game, State, Store, SyncInfo } from '../../types';
-=======
-import type { ChatMessage, State, Store, SyncInfo } from '../../types';
->>>>>>> dc96b264
+import type { ChatMessage, Game, State, Store, SyncInfo } from '../../types';
 
 jest.useFakeTimers();
 
