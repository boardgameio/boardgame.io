/*
 * Copyright 2018 The boardgame.io Authors
 *
 * Use of this source code is governed by a MIT-style
 * license that can be found in the LICENSE file or at
 * https://opensource.org/licenses/MIT.
 */

import { createStore } from 'redux';
import { LocalTransport, LocalMaster, Local, GetBotPlayer } from './local';
import { makeMove, gameEvent } from '../../core/action-creators';
import { CreateGameReducer } from '../../core/reducer';
import { ProcessGameConfig } from '../../core/game';
import { InitializeGame } from '../../core/initialize';
import { Client } from '../client';
import { RandomBot } from '../../ai/random-bot';
import { Stage } from '../../core/turn-order';
import type { ChatMessage, Game, State, Store, SyncInfo } from '../../types';

const sleep = (ms = 500) => new Promise((resolve) => setTimeout(resolve, ms));

describe('bots', () => {
  const game: Game = {
    moves: {
<<<<<<< HEAD
      A: ({ G }) => G,
=======
      A: (_, ctx) => {
        ctx.events.endTurn();
      },
>>>>>>> 4e537fc4
    },
    ai: {
      enumerate: () => [{ move: 'A' }],
    },
  };

  test('make bot move', async () => {
    const client = Client({
      game: { ...game },
      playerID: '0',
      multiplayer: Local({ bots: { '1': RandomBot } }),
    });

    client.start();
    expect(client.getState().ctx.turn).toBe(1);

    // Make it Player 1's turn and trigger the bot move.
    client.events.endTurn();
    expect(client.getState().ctx.turn).toBe(2);

    // Wait until the bot has hopefully completed its move.
    await sleep();
    expect(client.getState().ctx.turn).toBe(3);
  });

  test('no bot move', async () => {
    const client = Client({
      numPlayers: 3,
      game: { ...game },
      playerID: '0',
      multiplayer: Local({ bots: { '2': RandomBot } }),
    });

    client.start();
    expect(client.getState().ctx.turn).toBe(1);

    // Make it Player 1's turn. No bot move.
    client.events.endTurn();
    expect(client.getState().ctx.currentPlayer).toBe('1');

    // Wait until the bot has hopefully completed its move.
    await sleep();
    expect(client.getState().ctx.currentPlayer).toBe('1');
    expect(client.getState().ctx.numMoves).toBe(0);
  });
});

describe('GetBotPlayer', () => {
  test('stages', () => {
    const result = GetBotPlayer(
      ({
        ctx: {
          activePlayers: {
            '1': Stage.NULL,
          },
        },
      } as unknown) as State,
      {
        '0': {},
        '1': {},
      }
    );
    expect(result).toEqual('1');
  });

  test('no stages', () => {
    const result = GetBotPlayer(
      ({
        ctx: {
          currentPlayer: '0',
        },
      } as unknown) as State,
      { '0': {} }
    );
    expect(result).toEqual('0');
  });

  test('null', () => {
    const result = GetBotPlayer(
      ({
        ctx: {
          currentPlayer: '1',
        },
      } as unknown) as State,
      { '0': {} }
    );
    expect(result).toEqual(null);
  });

  test('gameover', () => {
    const result = GetBotPlayer(
      ({
        ctx: {
          currentPlayer: '0',
          gameover: true,
        },
      } as unknown) as State,
      { '0': {} }
    );
    expect(result).toEqual(null);
  });
});

describe('Local', () => {
  test('transports for same game use shared master', () => {
    const gameKey = {};
    const game = ProcessGameConfig(gameKey);
    const transport1 = Local()({ game, gameKey });
    const transport2 = Local()({ game, gameKey });
    expect(transport1.master).toBe(transport2.master);
  });

  test('transports use shared master with bots', () => {
    const gameKey = {};
    const game = ProcessGameConfig(gameKey);
    const bots = {};
    const transport1 = Local({ bots })({ game, gameKey });
    const transport2 = Local({ bots })({ game, gameKey });
    expect(transport1.master).toBe(transport2.master);
  });

  test('transports use different master for different bots', () => {
    const gameKey = {};
    const game = ProcessGameConfig(gameKey);
    const transport1 = Local({ bots: {} })({ game, gameKey });
    const transport2 = Local({ bots: {} })({ game, gameKey });
    expect(transport1.master).not.toBe(transport2.master);
  });

  describe('with localStorage persistence', () => {
    const game: Game = {
      setup: () => ({ count: 0 }),
      moves: {
        A: ({ G }) => {
          G.count++;
        },
      },
    };

    afterEach(() => {
      localStorage.clear();
    });

    test('writes to localStorage', () => {
      const matchID = 'persists-to-ls';
      const multiplayer = Local({ persist: true });
      const client = Client({ playerID: '0', matchID, game, multiplayer });
      client.start();
      expect(client.getState().G).toEqual({ count: 0 });
      client.moves.A();
      expect(client.getState().G).toEqual({ count: 1 });
      client.stop();
      const stored = JSON.parse(localStorage.getItem('bgio_state'));
      const [id, state] = stored.find(([id]) => id === matchID);
      expect(id).toBe(matchID);
      expect(state.G).toEqual({ count: 1 });
    });

    test('reads from localStorage', () => {
      const matchID = 'reads-from-ls';
      const storageKey = 'rfls';
      const stateMap = {
        [matchID]: {
          G: { count: 'foo' },
          ctx: {},
        },
      };
      const entriesString = JSON.stringify(Object.entries(stateMap));
      localStorage.setItem(`${storageKey}_state`, entriesString);
      const multiplayer = Local({ persist: true, storageKey });
      const client = Client({ playerID: '0', matchID, game, multiplayer });
      client.start();
      expect(client.getState().G).toEqual({ count: 'foo' });
      client.stop();
    });
  });
});

describe('LocalMaster', () => {
  const game: Game = {};
  const master = new LocalMaster({ game });

  const storeA = ({
    dispatch: jest.fn(),
    getState: () => ({ _stateID: 0 }),
  } as unknown) as Store;
  const storeB = ({
    dispatch: jest.fn(),
    getState: () => ({ _stateID: 0 }),
  } as unknown) as Store;

  const localA = new LocalTransport({ master, store: storeA, playerID: '0' });
  const localB = new LocalTransport({ master, store: storeB, playerID: '1' });

  beforeEach(() => {
    storeA.dispatch = jest.fn();
    storeB.dispatch = jest.fn();
  });

  test('connect', () => {
    localA.connect();
    localB.connect();
    localA.subscribe();

    expect(storeA.dispatch).toBeCalledWith(
      expect.objectContaining({
        type: 'SYNC',
      })
    );
    expect(storeB.dispatch).toBeCalledWith(
      expect.objectContaining({
        type: 'SYNC',
      })
    );
  });

  test('update', () => {
    localA.onAction(
      ({ _stateID: 0 } as unknown) as State,
      gameEvent('endTurn')
    );

    expect(storeA.dispatch).toBeCalledWith(
      expect.objectContaining({
        type: 'UPDATE',
      })
    );
    expect(storeB.dispatch).toBeCalledWith(
      expect.objectContaining({
        type: 'UPDATE',
      })
    );
  });

  test('connect without callback', () => {
    expect(() => {
      master.connect('matchID', '0', undefined);
      master.onSync('matchID', '0');
    }).not.toThrow();
  });

  test('disconnect', () => {
    expect(() => {
      localA.disconnect();
      localB.disconnect();
    }).not.toThrow();
  });
});

describe('LocalTransport', () => {
  describe('update matchID / playerID', () => {
    const master = ({
      connect: jest.fn(),
      onSync: jest.fn(),
    } as unknown) as LocalMaster;
    const store = ({ dispatch: () => {} } as unknown) as Store;
    class WrappedLocalTransport extends LocalTransport {
      getMatchID() {
        return this.matchID;
      }
      getPlayerID() {
        return this.playerID;
      }
    }
    const m = new WrappedLocalTransport({ master, store });

    beforeEach(() => {
      jest.resetAllMocks();
    });

    test('matchID', () => {
      m.updateMatchID('test');
      expect(m.getMatchID()).toBe('test');
      expect(master.connect).toBeCalled();
    });

    test('playerID', () => {
      m.updatePlayerID('player');
      expect(m.getPlayerID()).toBe('player');
      expect(master.connect).toBeCalled();
    });
  });

  describe('multiplayer', () => {
    const master = ({
      onSync: jest.fn(),
      onUpdate: jest.fn(),
      onChatMessage: jest.fn(),
    } as unknown) as LocalMaster;
    class WrappedLocalTransport extends LocalTransport {
      setStore(store: Store) {
        this.store = store;
      }
    }
    const m = new WrappedLocalTransport({ master });
    const game: Game = {};
    let store: Store | null = null;

    beforeEach(() => {
      const reducer = CreateGameReducer({ game });
      const initialState = InitializeGame({ game });
      store = createStore(reducer, initialState);
      m.setStore(store);
    });

    test('returns a valid store', () => {
      expect(store).not.toBe(undefined);
    });

    test('receive update', () => {
      const restored = ({ restore: true } as unknown) as State;
      expect(store.getState()).not.toMatchObject(restored);
      m.onUpdate('unknown matchID', restored, []);
      expect(store.getState()).not.toMatchObject(restored);
      m.onUpdate('default', restored, []);
      expect(store.getState()).not.toMatchObject(restored);

      // Only if the stateID is not stale.
      restored._stateID = 1;
      m.onUpdate('default', restored, []);
      expect(store.getState()).toMatchObject(restored);
    });

    test('receive sync', () => {
      const restored = ({ restore: true } as unknown) as State;
      expect(store.getState()).not.toMatchObject(restored);
      m.onSync('unknown matchID', { state: restored } as SyncInfo);
      expect(store.getState()).not.toMatchObject(restored);
      m.onSync('default', { state: restored } as SyncInfo);
      expect(store.getState()).toMatchObject(restored);
    });

    test('send update', () => {
      const action = makeMove('move');
      const state = ({ _stateID: 0 } as unknown) as State;
      m.onAction(state, action);
      expect(m.master.onUpdate).lastCalledWith(
        action,
        state._stateID,
        'default',
        null
      );
    });

    test('send chat-message', () => {
      const msg: ChatMessage = {
        id: '0',
        sender: '0',
        payload: { message: 'foo' },
      };
      m.onChatMessage('matchID', msg);
      expect(m.master.onChatMessage).lastCalledWith('matchID', msg, undefined);
    });
  });
});<|MERGE_RESOLUTION|>--- conflicted
+++ resolved
@@ -22,13 +22,9 @@
 describe('bots', () => {
   const game: Game = {
     moves: {
-<<<<<<< HEAD
-      A: ({ G }) => G,
-=======
-      A: (_, ctx) => {
-        ctx.events.endTurn();
+      A: ({ events }) => {
+        events.endTurn();
       },
->>>>>>> 4e537fc4
     },
     ai: {
       enumerate: () => [{ move: 'A' }],
