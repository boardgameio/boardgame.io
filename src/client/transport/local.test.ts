--- conflicted
+++ resolved
@@ -225,26 +225,9 @@
 });
 
 describe('LocalMaster', () => {
-<<<<<<< HEAD
-  const game: Game = {};
-  const master = new LocalMaster({ game });
-
-  const storeA = {
-    dispatch: jest.fn(),
-    getState: () => ({ _stateID: 0 }),
-  } as unknown as Store;
-  const storeB = {
-    dispatch: jest.fn(),
-    getState: () => ({ _stateID: 0 }),
-  } as unknown as Store;
-
-  const localA = new LocalTransport({ master, store: storeA, playerID: '0' });
-  const localB = new LocalTransport({ master, store: storeB, playerID: '1' });
-=======
   let master: LocalMaster;
   let player0Callback: jest.Mock;
   let player1Callback: jest.Mock;
->>>>>>> 2adbf16a
 
   beforeEach(() => {
     master = new LocalMaster({ game: {} });
@@ -323,27 +306,6 @@
   });
 
   describe('multiplayer', () => {
-<<<<<<< HEAD
-    const master = {
-      onSync: jest.fn(),
-      onUpdate: jest.fn(),
-      onChatMessage: jest.fn(),
-    } as unknown as LocalMaster;
-    class WrappedLocalTransport extends LocalTransport {
-      setStore(store: Store) {
-        this.store = store;
-      }
-    }
-    const m = new WrappedLocalTransport({ master });
-    const game: Game = {};
-    let store: Store | null = null;
-
-    beforeEach(() => {
-      const reducer = CreateGameReducer({ game });
-      const initialState = InitializeGame({ game });
-      store = createStore(reducer, initialState);
-      m.setStore(store);
-=======
     const game: Game = {
       setup: () => ({ initial: true }),
       moves: {
@@ -358,7 +320,6 @@
     beforeAll(() => {
       client1.start();
       client2.start();
->>>>>>> 2adbf16a
     });
 
     afterAll(() => {
