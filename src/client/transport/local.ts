--- conflicted
+++ resolved
@@ -44,13 +44,9 @@
 
 interface LocalMasterOpts {
   game: Game;
-<<<<<<< HEAD
-  bots: Record<PlayerID, any>;
-  persist: boolean;
-  storageKey: string;
-=======
   bots?: Record<PlayerID, any>;
->>>>>>> ace11443
+  persist?: boolean;
+  storageKey?: string;
 }
 
 /**
@@ -241,12 +237,6 @@
   }
 }
 
-<<<<<<< HEAD
-const localMasters = new Map();
-export function Local(
-  opts?: Pick<LocalMasterOpts, 'bots' | 'persist' | 'storageKey'>
-) {
-=======
 /**
  * Global map storing local master instances.
  */
@@ -258,24 +248,15 @@
 /**
  * Create a local transport.
  */
-export function Local({ bots }: Pick<LocalMasterOpts, 'bots'> = {}) {
->>>>>>> ace11443
+export function Local({
+  bots,
+  persist,
+  storageKey,
+}: Pick<LocalMasterOpts, 'bots' | 'persist' | 'storageKey'> = {}) {
   return (transportOpts: TransportOpts) => {
     const { gameKey, game } = transportOpts;
     let master: LocalMaster;
 
-<<<<<<< HEAD
-    if (localMasters.has(transportOpts.gameKey) && !opts) {
-      master = localMasters.get(transportOpts.gameKey);
-    } else {
-      master = new LocalMaster({
-        game: transportOpts.game,
-        bots: opts && opts.bots,
-        persist: opts && opts.persist,
-        storageKey: opts && opts.storageKey,
-      });
-      localMasters.set(transportOpts.gameKey, master);
-=======
     if (localMasters.has(gameKey)) {
       const instance = localMasters.get(gameKey);
       if (instance.bots === bots) {
@@ -284,9 +265,8 @@
     }
 
     if (!master) {
-      master = new LocalMaster({ game, bots });
+      master = new LocalMaster({ game, bots, persist, storageKey });
       localMasters.set(gameKey, { master, bots });
->>>>>>> ace11443
     }
 
     return new LocalTransport({ master, ...transportOpts });
