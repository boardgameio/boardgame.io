/*
 * Copyright 2018 The boardgame.io Authors
 *
 * Use of this source code is governed by a MIT-style
 * license that can be found in the LICENSE file or at
 * https://opensource.org/licenses/MIT.
 */

import * as ActionCreators from '../../core/action-creators';
import { InMemory } from '../../server/db/inmemory';
import { LocalStorage } from '../../server/db/localstorage';
import { Master } from '../../master/master';
import type { TransportAPI, TransportData } from '../../master/master';
import { Transport } from './transport';
import type { TransportOpts, ChatCallback } from './transport';
import type {
  ChatMessage,
  CredentialedActionShape,
  Game,
  LogEntry,
  PlayerID,
  State,
  SyncInfo,
} from '../../types';
import { getFilterPlayerView } from '../../master/filter-player-view';

/**
 * Returns null if it is not a bot's turn.
 * Otherwise, returns a playerID of a bot that may play now.
 */
export function GetBotPlayer(state: State, bots: Record<PlayerID, any>) {
  if (state.ctx.gameover !== undefined) {
    return null;
  }

  if (state.ctx.activePlayers) {
    for (const key of Object.keys(bots)) {
      if (key in state.ctx.activePlayers) {
        return key;
      }
    }
  } else if (state.ctx.currentPlayer in bots) {
    return state.ctx.currentPlayer;
  }

  return null;
}

interface LocalOpts {
  bots?: Record<PlayerID, any>;
  persist?: boolean;
  storageKey?: string;
}

type LocalMasterOpts = LocalOpts & {
  game: Game;
};

/**
 * Creates a local version of the master that the client
 * can interact with.
 */
export class LocalMaster extends Master {
  connect: (
    matchID: string,
    playerID: PlayerID,
    callback: (data: TransportData) => void
  ) => void;

  constructor({ game, bots, storageKey, persist }: LocalMasterOpts) {
    const clientCallbacks: Record<PlayerID, (data: TransportData) => void> = {};
    const initializedBots = {};

    if (game && game.ai && bots) {
      for (const playerID in bots) {
        const bot = bots[playerID];
        initializedBots[playerID] = new bot({
          game,
          enumerate: game.ai.enumerate,
          seed: game.seed,
        });
      }
    }

    const send: TransportAPI['send'] = ({ playerID, ...data }) => {
      const callback = clientCallbacks[playerID];
      if (callback !== undefined) {
        callback(filterPlayerView(playerID, data));
      }
    };

    const filterPlayerView = getFilterPlayerView(game);
    const transportAPI: TransportAPI = {
      send,
      sendAll: (payload) => {
        for (const playerID in clientCallbacks) {
<<<<<<< HEAD
          const data = filterPlayerView(playerID, payload);
          send({ playerID, ...data });
=======
          send({ playerID, ...payload });
>>>>>>> 078d4bd0
        }
      },
    };
    const storage = persist ? new LocalStorage(storageKey) : new InMemory();
    super(game, storage, transportAPI);

    this.connect = (matchID, playerID, callback) => {
      clientCallbacks[playerID] = callback;
    };

    this.subscribe(({ state, matchID }) => {
      if (!bots) {
        return;
      }
      const botPlayer = GetBotPlayer(state, initializedBots);
      if (botPlayer !== null) {
        setTimeout(async () => {
          const botAction = await initializedBots[botPlayer].play(
            state,
            botPlayer
          );
          await this.onUpdate(
            botAction.action,
            state._stateID,
            matchID,
            botAction.action.payload.playerID
          );
        }, 100);
      }
    });
  }
}

type LocalTransportOpts = TransportOpts & {
  master?: LocalMaster;
};

/**
 * Local
 *
 * Transport interface that embeds a GameMaster within it
 * that you can connect multiple clients to.
 */
export class LocalTransport extends Transport {
  master: LocalMaster;
  chatMessageCallback: ChatCallback;

  /**
   * Creates a new Mutiplayer instance.
   * @param {string} matchID - The game ID to connect to.
   * @param {string} playerID - The player ID associated with this client.
   * @param {string} gameName - The game type (the `name` field in `Game`).
   * @param {string} numPlayers - The number of players.
   */
  constructor({ master, ...opts }: LocalTransportOpts) {
    super(opts);
    this.master = master;
    this.isConnected = true;
  }

  /**
   * Called when any player sends a chat message and the
   * master broadcasts the update to other clients (including
   * this one).
   */
  onChatMessage(matchID: string, chatMessage: ChatMessage) {
    const args: Parameters<Master['onChatMessage']> = [
      matchID,
      chatMessage,
      this.credentials,
    ];
    this.master.onChatMessage(...args);
  }

  /**
   * Called when another player makes a move and the
   * master broadcasts the update to other clients (including
   * this one).
   */
  async onUpdate(matchID: string, state: State, deltalog: LogEntry[]) {
    const currentState = this.store.getState();

    if (matchID == this.matchID && state._stateID >= currentState._stateID) {
      const action = ActionCreators.update(state, deltalog);
      this.store.dispatch(action);
    }
  }

  /**
   * Called when the client first connects to the master
   * and requests the current game state.
   */
  onSync(matchID: string, syncInfo: SyncInfo) {
    if (matchID == this.matchID) {
      const action = ActionCreators.sync(syncInfo);
      this.store.dispatch(action);
    }
  }

  /**
   * Called when an action that has to be relayed to the
   * game master is made.
   */
  onAction(state: State, action: CredentialedActionShape.Any) {
    this.master.onUpdate(action, state._stateID, this.matchID, this.playerID);
  }

  /**
   * Connect to the master.
   */
  connect() {
    this.master.connect(this.matchID, this.playerID, (data) => {
      switch (data.type) {
        case 'sync':
          return this.onSync(...data.args);
        case 'update':
          return this.onUpdate(...data.args);
        case 'chat':
          return this.chatMessageCallback(data.args[1]);
      }
    });
    this.master.onSync(
      this.matchID,
      this.playerID,
      this.credentials,
      this.numPlayers
    );
  }

  /**
   * Disconnect from the master.
   */
  disconnect() {}

  /**
   * Subscribe to connection state changes.
   */
  subscribe() {}

  subscribeMatchData() {}

  subscribeChatMessage(fn: ChatCallback) {
    this.chatMessageCallback = fn;
  }

  /**
   * Dispatches a reset action, then requests a fresh sync from the master.
   */
  private resetAndSync() {
    const action = ActionCreators.reset(null);
    this.store.dispatch(action);
    this.connect();
  }

  /**
   * Updates the game id.
   * @param {string} id - The new game id.
   */
  updateMatchID(id: string) {
    this.matchID = id;
    this.resetAndSync();
  }

  /**
   * Updates the player associated with this client.
   * @param {string} id - The new player id.
   */
  updatePlayerID(id: PlayerID) {
    this.playerID = id;
    this.resetAndSync();
  }

  /**
   * Updates the credentials associated with this client.
   * @param {string|undefined} credentials - The new credentials to use.
   */
  updateCredentials(credentials?: string) {
    this.credentials = credentials;
    this.resetAndSync();
  }
}

/**
 * Global map storing local master instances.
 */
const localMasters: Map<Game, { master: LocalMaster } & LocalOpts> = new Map();

/**
 * Create a local transport.
 */
export function Local({ bots, persist, storageKey }: LocalOpts = {}) {
  return (transportOpts: TransportOpts) => {
    const { gameKey, game } = transportOpts;
    let master: LocalMaster;

    const instance = localMasters.get(gameKey);
    if (
      instance &&
      instance.bots === bots &&
      instance.storageKey === storageKey &&
      instance.persist === persist
    ) {
      master = instance.master;
    }

    if (!master) {
      master = new LocalMaster({ game, bots, persist, storageKey });
      localMasters.set(gameKey, { master, bots, persist, storageKey });
    }

    return new LocalTransport({ master, ...transportOpts });
  };
}<|MERGE_RESOLUTION|>--- conflicted
+++ resolved
@@ -94,12 +94,7 @@
       send,
       sendAll: (payload) => {
         for (const playerID in clientCallbacks) {
-<<<<<<< HEAD
-          const data = filterPlayerView(playerID, payload);
-          send({ playerID, ...data });
-=======
           send({ playerID, ...payload });
->>>>>>> 078d4bd0
         }
       },
     };
