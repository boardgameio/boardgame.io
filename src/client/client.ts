--- conflicted
+++ resolved
@@ -318,34 +318,6 @@
 
     this.store = createStore(this.reducer, this.initialState, enhancer);
 
-<<<<<<< HEAD
-    this.transport = ({
-      isConnected: true,
-      onAction: () => {},
-      subscribe: () => {},
-      subscribeMatchData: () => {},
-      subscribeChatMessage: () => {},
-      connect: () => {},
-      disconnect: () => {},
-      updateMatchID: () => {},
-      updatePlayerID: () => {},
-    } as unknown) as Transport;
-
-    if (multiplayer) {
-      // typeof multiplayer is 'function'
-      this.transport = multiplayer({
-        gameKey: game,
-        game: this.game,
-        store: this.store,
-        matchID,
-        playerID,
-        credentials,
-        gameName: this.game.name,
-        numPlayers,
-        setupData,
-      });
-    }
-=======
     if (!multiplayer) multiplayer = DummyTransport;
     this.transport = multiplayer({
       gameKey: game,
@@ -357,7 +329,6 @@
       gameName: this.game.name,
       numPlayers,
     });
->>>>>>> a7e2f182
 
     this.createDispatchers();
 
