import { Object } from 'ts-toolbelt';
import Koa from 'koa';
import { Store as ReduxStore } from 'redux';
import 'svelte';
import * as ActionCreators from './core/action-creators';
import { Flow } from './core/flow';
import { CreateGameReducer } from './core/reducer';
import { INVALID_MOVE } from './core/constants';
import * as StorageAPI from './server/db/base';
import { EventsAPI } from './plugins/plugin-events';
import { RandomAPI } from './plugins/plugin-random';

export { StorageAPI };

export type AnyFn = (...args: any[]) => any;

export interface State<G extends any = any, CtxWithPlugins extends Ctx = Ctx> {
  G: G;
  ctx: Ctx | CtxWithPlugins;
  deltalog?: Array<LogEntry>;
  plugins: {
    [pluginName: string]: PluginState;
  };
  _undo: Array<Undo<G>>;
  _redo: Array<Undo<G>>;
  _stateID: number;
}

export type PartialGameState = Pick<State, 'G' | 'ctx' | 'plugins'>;

export type StageName = string;
export type PlayerID = string;

export type StageArg = StageName | { stage?: StageName; moveLimit?: number };

export interface ActivePlayersArg {
  currentPlayer?: StageArg;
  others?: StageArg;
  all?: StageArg;
  value?: Record<PlayerID, StageArg>;
  moveLimit?: number;
  revert?: boolean;
  next?: ActivePlayersArg;
}

export interface ActivePlayers {
  [playerID: string]: StageName;
}

export interface Ctx {
  numPlayers: number;
  playOrder: Array<PlayerID>;
  playOrderPos: number;
  playerID?: PlayerID;
  activePlayers: null | ActivePlayers;
  currentPlayer: PlayerID;
  numMoves?: number;
  gameover?: any;
  turn: number;
  phase: string;
  _activePlayersMoveLimit?: Record<PlayerID, number>;
  _activePlayersNumMoves?: Record<PlayerID, number>;
  _prevActivePlayers?: Array<{
    activePlayers: null | ActivePlayers;
    _activePlayersMoveLimit?: Record<PlayerID, number>;
    _activePlayersNumMoves?: Record<PlayerID, number>;
  }>;
  _nextActivePlayers?: ActivePlayersArg;
  _random?: {
    seed: string | number;
  };

  // TODO public api should have these as non-optional
  // internally there are two contexts, one is a serialized POJO and another
  // "enhanced" context that has plugin api methods attached
  events?: EventsAPI;
  random?: RandomAPI;
}

export interface PluginState {
  data: any;
  api?: any;
}

export interface LogEntry {
  action: ActionShape.MakeMove | ActionShape.GameEvent;
  _stateID: number;
  turn: number;
  phase: string;
  redact?: boolean;
  automatic?: boolean;
}

interface PluginContext<
  API extends any = any,
  Data extends any = any,
  G extends any = any
> {
  G: G;
  ctx: Ctx;
  game: Game;
  api: API;
  data: Data;
}

export interface Plugin<
  API extends any = any,
  Data extends any = any,
  G extends any = any
> {
  name: string;
  noClient?: (context: PluginContext<API, Data, G>) => boolean;
  setup?: (setupCtx: { G: G; ctx: Ctx; game: Game<G, Ctx> }) => Data;
  action?: (data: Data, payload: ActionShape.Plugin['payload']) => Data;
  api?: (context: {
    G: G;
    ctx: Ctx;
    game: Game<G, Ctx>;
    data: Data;
    playerID?: PlayerID;
  }) => API;
  flush?: (context: PluginContext<API, Data, G>) => Data;
  dangerouslyFlushRawState?: (flushCtx: {
    state: State<G, Ctx>;
    game: Game<G, Ctx>;
    api: API;
    data: Data;
  }) => State<G, Ctx>;
  fnWrap?: (fn: AnyFn) => (G: G, ctx: Ctx, ...args: any[]) => any;
}

type MoveFn<G extends any = any, CtxWithPlugins extends Ctx = Ctx> = (
  G: G,
  ctx: CtxWithPlugins,
  ...args: any[]
) => any;

export interface LongFormMove<
  G extends any = any,
  CtxWithPlugins extends Ctx = Ctx
> {
  move: MoveFn<G, CtxWithPlugins>;
  redact?: boolean;
  noLimit?: boolean;
  client?: boolean;
  undoable?: boolean | ((G: G, ctx: CtxWithPlugins) => boolean);
}

export type Move<G extends any = any, CtxWithPlugins extends Ctx = Ctx> =
  | MoveFn<G, CtxWithPlugins>
  | LongFormMove<G, CtxWithPlugins>;

export interface MoveMap<
  G extends any = any,
  CtxWithPlugins extends Ctx = Ctx
> {
  [moveName: string]: Move<G, CtxWithPlugins>;
}

export interface PhaseConfig<
  G extends any = any,
  CtxWithPlugins extends Ctx = Ctx
> {
  start?: boolean;
  next?: string;
  onBegin?: (G: G, ctx: CtxWithPlugins) => any;
  onEnd?: (G: G, ctx: CtxWithPlugins) => any;
  endIf?: (G: G, ctx: CtxWithPlugins) => boolean | void | { next: string };
  moves?: MoveMap<G, CtxWithPlugins>;
  turn?: TurnConfig<G, CtxWithPlugins>;
  wrapped?: {
    endIf?: (
      state: State<G, CtxWithPlugins>
    ) => boolean | void | { next: string };
    onBegin?: (state: State<G, CtxWithPlugins>) => any;
    onEnd?: (state: State<G, CtxWithPlugins>) => any;
  };
}

export interface StageConfig<
  G extends any = any,
  CtxWithPlugins extends Ctx = Ctx
> {
  moves?: MoveMap<G, CtxWithPlugins>;
  next?: string;
}

export interface StageMap<
  G extends any = any,
  CtxWithPlugins extends Ctx = Ctx
> {
  [stageName: string]: StageConfig<G, CtxWithPlugins>;
}

export interface TurnOrderConfig<
  G extends any = any,
  CtxWithPlugins extends Ctx = Ctx
> {
  first: (G: G, ctx: CtxWithPlugins) => number;
  next: (G: G, ctx: CtxWithPlugins) => number | undefined;
  playOrder?: (G: G, ctx: CtxWithPlugins) => PlayerID[];
}

export interface TurnConfig<
  G extends any = any,
  CtxWithPlugins extends Ctx = Ctx
> {
  activePlayers?: object;
  moveLimit?: number;
  onBegin?: (G: G, ctx: CtxWithPlugins) => any;
  onEnd?: (G: G, ctx: CtxWithPlugins) => any;
  endIf?: (G: G, ctx: CtxWithPlugins) => boolean | void | { next: PlayerID };
  onMove?: (G: G, ctx: CtxWithPlugins) => any;
  stages?: StageMap<G, CtxWithPlugins>;
  moves?: MoveMap<G, CtxWithPlugins>;
  order?: TurnOrderConfig<G, CtxWithPlugins>;
  wrapped?: {
    endIf?: (
      state: State<G, CtxWithPlugins>
    ) => boolean | void | { next: PlayerID };
    onBegin?: (state: State<G, CtxWithPlugins>) => any;
    onEnd?: (state: State<G, CtxWithPlugins>) => any;
    onMove?: (state: State<G, CtxWithPlugins>) => any;
  };
}

interface PhaseMap<G extends any = any, CtxWithPlugins extends Ctx = Ctx> {
  [phaseName: string]: PhaseConfig<G, CtxWithPlugins>;
}

export interface Game<G extends any = any, CtxWithPlugins extends Ctx = Ctx> {
  name?: string;
<<<<<<< HEAD
  minPlayers?: number;
  maxPlayers?: number;
=======
  disableUndo?: boolean;
>>>>>>> 7dc8c29a
  seed?: string | number;
  setup?: (ctx: CtxWithPlugins, setupData?: any) => any;
  moves?: MoveMap<G, CtxWithPlugins>;
  phases?: PhaseMap<G, CtxWithPlugins>;
  turn?: TurnConfig<G, CtxWithPlugins>;
  events?: {
    endGame?: boolean;
    endPhase?: boolean;
    endTurn?: boolean;
    setPhase?: boolean;
    endStage?: boolean;
    setStage?: boolean;
    pass?: boolean;
    setActivePlayers?: boolean;
  };
  endIf?: (G: G, ctx: CtxWithPlugins) => any;
  onEnd?: (G: G, ctx: CtxWithPlugins) => any;
  playerView?: (G: G, ctx: CtxWithPlugins, playerID: PlayerID) => any;
  plugins?: Array<Plugin<any, any, G>>;
  ai?: {
    enumerate: (
      G: G,
      ctx: Ctx,
      playerID: PlayerID
    ) => Array<
      | { event: string; args?: any[] }
      | { move: string; args?: any[] }
      | ActionShape.MakeMove
      | ActionShape.GameEvent
    >;
  };
  processMove?: (
    state: State<G, Ctx | CtxWithPlugins>,
    action: ActionPayload.MakeMove
  ) => State<G, CtxWithPlugins> | typeof INVALID_MOVE;
  flow?: ReturnType<typeof Flow>;
}

type Undo<G extends any = any> = {
  G: G;
  ctx: Ctx;
  moveType?: string;
};

export namespace Server {
  export type GenerateCredentials = (
    ctx: Koa.DefaultContext
  ) => Promise<string> | string;

  export type AuthenticateCredentials = (
    credentials: string,
    playerMetadata: PlayerMetadata
  ) => Promise<boolean> | boolean;

  export type PlayerMetadata = {
    id: number;
    name?: string;
    credentials?: string;
    data?: any;
  };

  export interface MatchMetadata {
    gameName: string;
    players: { [id: number]: PlayerMetadata };
    setupData?: any;
    gameover?: any;
    nextMatchID?: string;
    unlisted?: boolean;
    createdAt: number;
    updatedAt: number;
  }
}

export namespace LobbyAPI {
  export type GameList = string[];
  type PublicPlayerMetadata = Omit<Server.PlayerMetadata, 'credentials'>;
  export type Match = Omit<Server.MatchMetadata, 'players'> & {
    matchID: string;
    players: PublicPlayerMetadata[];
  };
  export interface MatchList {
    matches: Match[];
  }
  export interface CreatedMatch {
    matchID: string;
  }
  export interface JoinedMatch {
    playerCredentials: string;
  }
  export interface NextMatch {
    nextMatchID: string;
  }
}

export type Reducer = ReturnType<typeof CreateGameReducer>;
export type Store = ReduxStore<State, ActionShape.Any>;

export namespace CredentialedActionShape {
  export type MakeMove = ReturnType<typeof ActionCreators.makeMove>;
  export type GameEvent = ReturnType<typeof ActionCreators.gameEvent>;
  export type Plugin = ReturnType<typeof ActionCreators.plugin>;
  export type AutomaticGameEvent = ReturnType<
    typeof ActionCreators.automaticGameEvent
  >;
  export type Undo = ReturnType<typeof ActionCreators.undo>;
  export type Redo = ReturnType<typeof ActionCreators.redo>;
  export type Any =
    | MakeMove
    | GameEvent
    | AutomaticGameEvent
    | Undo
    | Redo
    | Plugin;
}

export namespace ActionShape {
  type StripCredentials<T extends object> = Object.P.Omit<
    T,
    ['payload', 'credentials']
  >;
  export type MakeMove = StripCredentials<CredentialedActionShape.MakeMove>;
  export type GameEvent = StripCredentials<CredentialedActionShape.GameEvent>;
  export type Plugin = StripCredentials<CredentialedActionShape.Plugin>;
  export type AutomaticGameEvent = StripCredentials<
    CredentialedActionShape.AutomaticGameEvent
  >;
  export type Sync = ReturnType<typeof ActionCreators.sync>;
  export type Update = ReturnType<typeof ActionCreators.update>;
  export type Reset = ReturnType<typeof ActionCreators.reset>;
  export type Undo = StripCredentials<CredentialedActionShape.Undo>;
  export type Redo = StripCredentials<CredentialedActionShape.Redo>;
  export type Any =
    | MakeMove
    | GameEvent
    | AutomaticGameEvent
    | Sync
    | Update
    | Reset
    | Undo
    | Redo
    | Plugin;
}

export namespace ActionPayload {
  type GetPayload<T extends object> = Object.At<T, 'payload'>;
  export type MakeMove = GetPayload<ActionShape.MakeMove>;
  export type GameEvent = GetPayload<ActionShape.GameEvent>;
}

export type FilteredMetadata = {
  id: number;
  name?: string;
}[];

export interface SyncInfo {
  state: State;
  filteredMetadata: FilteredMetadata;
  initialState: State;
  log: LogEntry[];
}<|MERGE_RESOLUTION|>--- conflicted
+++ resolved
@@ -230,12 +230,9 @@
 
 export interface Game<G extends any = any, CtxWithPlugins extends Ctx = Ctx> {
   name?: string;
-<<<<<<< HEAD
   minPlayers?: number;
   maxPlayers?: number;
-=======
   disableUndo?: boolean;
->>>>>>> 7dc8c29a
   seed?: string | number;
   setup?: (ctx: CtxWithPlugins, setupData?: any) => any;
   moves?: MoveMap<G, CtxWithPlugins>;
