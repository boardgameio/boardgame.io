--- conflicted
+++ resolved
@@ -3,11 +3,8 @@
 import { Store as ReduxStore } from 'redux';
 import * as ActionCreators from './core/action-creators';
 import { Flow } from './core/flow';
-<<<<<<< HEAD
-import { CreateGameReducer, INVALID_MOVE } from './core/reducer';
-=======
+import { CreateGameReducer } from './core/reducer';
 import { INVALID_MOVE } from './core/constants';
->>>>>>> de002e14
 import * as StorageAPI from './server/db/base';
 import { EventsAPI } from './plugins/plugin-events';
 import { RandomAPI } from './plugins/plugin-random';
