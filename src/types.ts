import { Object, Misc } from 'ts-toolbelt';
import Koa from 'koa';
import { Store as ReduxStore } from 'redux';
import * as ActionCreators from './core/action-creators';
import { Flow } from './core/flow';
import { CreateGameReducer } from './core/reducer';
import { INVALID_MOVE } from './core/constants';
import { Auth } from './server/auth';
import * as StorageAPI from './server/db/base';
import { EventsAPI } from './plugins/plugin-events';
import { LogAPI } from './plugins/plugin-log';
import { RandomAPI } from './plugins/random/random';

export { StorageAPI };

export type AnyFn = (...args: any[]) => any;

export interface State<G extends any = any> {
  G: G;
  ctx: Ctx;
  deltalog?: Array<LogEntry>;
  plugins: {
    [pluginName: string]: PluginState;
  };
  _undo: Array<Undo<G>>;
  _redo: Array<Undo<G>>;
  _stateID: number;
}

export type PartialGameState = Pick<State, 'G' | 'ctx' | 'plugins'>;

export type StageName = string;
export type PlayerID = string;

export type StageArg = StageName | { stage?: StageName; moveLimit?: number };

export interface ActivePlayersArg {
  currentPlayer?: StageArg;
  others?: StageArg;
  all?: StageArg;
  value?: Record<PlayerID, StageArg>;
  moveLimit?: number;
  revert?: boolean;
  next?: ActivePlayersArg;
}

export interface ActivePlayers {
  [playerID: string]: StageName;
}

export interface Ctx {
  numPlayers: number;
  playOrder: Array<PlayerID>;
  playOrderPos: number;
  activePlayers: null | ActivePlayers;
  currentPlayer: PlayerID;
  numMoves?: number;
  gameover?: any;
  turn: number;
  phase: string;
  _activePlayersMoveLimit?: Record<PlayerID, number>;
  _activePlayersNumMoves?: Record<PlayerID, number>;
  _prevActivePlayers?: Array<{
    activePlayers: null | ActivePlayers;
    _activePlayersMoveLimit?: Record<PlayerID, number>;
    _activePlayersNumMoves?: Record<PlayerID, number>;
  }>;
  _nextActivePlayers?: ActivePlayersArg;
  _random?: {
    seed: string | number;
  };
}

<<<<<<< HEAD
export interface DefaultPluginAPIs {
  events: EventsAPI;
  random: RandomAPI;
=======
  // TODO public api should have these as non-optional
  // internally there are two contexts, one is a serialized POJO and another
  // "enhanced" context that has plugin api methods attached
  events?: EventsAPI;
  log?: LogAPI;
  random?: RandomAPI;
>>>>>>> d56728bf
}

export interface PluginState {
  data: SerializableAny;
  api?: any;
}

export interface LogEntry {
  action:
    | ActionShape.MakeMove
    | ActionShape.GameEvent
    | ActionShape.Undo
    | ActionShape.Redo;
  _stateID: number;
  turn: number;
  phase: string;
  redact?: boolean;
  automatic?: boolean;
  metadata?: any;
}

interface PluginContext<
  API extends any = any,
  Data extends any = any,
  G extends any = any
> {
  G: G;
  ctx: Ctx;
  game: Game;
  api: API;
  data: Data;
}

export interface Plugin<
  API extends any = any,
  Data extends any = any,
  G extends any = any
> {
  name: string;
  noClient?: (context: PluginContext<API, Data, G>) => boolean;
  setup?: (setupCtx: { G: G; ctx: Ctx; game: Game<G, Ctx> }) => Data;
  action?: (data: Data, payload: ActionShape.Plugin['payload']) => Data;
  api?: (context: {
    G: G;
    ctx: Ctx;
    game: Game<G, Ctx>;
    data: Data;
    playerID?: PlayerID;
  }) => API;
  flush?: (context: PluginContext<API, Data, G>) => Data;
  dangerouslyFlushRawState?: (flushCtx: {
    state: State<G>;
    game: Game<G, Ctx>;
    api: API;
    data: Data;
  }) => State<G>;
  fnWrap?: (
    fn: (context: FnContext<G>, ...args: SerializableAny[]) => any
  ) => (context: FnContext<G>, ...args: SerializableAny[]) => any;
  playerView?: (context: {
    G: G;
    ctx: Ctx;
    game: Game<G, Ctx>;
    data: Data;
    playerID?: PlayerID | null;
  }) => any;
}

export type FnContext<
  G extends any = any,
  PluginAPIs extends {} = {}
> = PluginAPIs &
  DefaultPluginAPIs & {
    G: G;
    ctx: Ctx;
  };

type SerializableAny = Misc.JSON.Value;
type MoveFn<G extends any = any, PluginAPIs extends {} = {}> = (
  context: FnContext<G, PluginAPIs> & { playerID: PlayerID },
  ...args: SerializableAny[]
) => void | G | typeof INVALID_MOVE;

export interface LongFormMove<G extends any = any, PluginAPIs extends {} = {}> {
  move: MoveFn<G, PluginAPIs>;
  redact?: boolean;
  noLimit?: boolean;
  client?: boolean;
  undoable?: boolean | ((G: G, ctx: Ctx) => boolean);
  ignoreStaleStateID?: boolean;
}

export type Move<G extends any = any, PluginAPIs extends {} = {}> =
  | MoveFn<G, PluginAPIs>
  | LongFormMove<G, PluginAPIs>;

export interface MoveMap<G extends any = any, PluginAPIs extends {} = {}> {
  [moveName: string]: Move<G, PluginAPIs>;
}

export interface PhaseConfig<G extends any = any, PluginAPIs extends {} = {}> {
  start?: boolean;
  next?: string;
  onBegin?: (context: FnContext<G, PluginAPIs>) => any;
  onEnd?: (context: FnContext<G, PluginAPIs>) => any;
  endIf?: (
    context: FnContext<G, PluginAPIs>
  ) => boolean | void | { next: string };
  moves?: MoveMap<G, PluginAPIs>;
  turn?: TurnConfig<G, PluginAPIs>;
  wrapped?: {
    endIf?: (state: State<G>) => boolean | void | { next: string };
    onBegin?: (state: State<G>) => any;
    onEnd?: (state: State<G>) => any;
  };
}

export interface StageConfig<G extends any = any, PluginAPIs extends {} = {}> {
  moves?: MoveMap<G, PluginAPIs>;
  next?: string;
}

export interface StageMap<G extends any = any, PluginAPIs extends {} = {}> {
  [stageName: string]: StageConfig<G, PluginAPIs>;
}

export interface TurnOrderConfig<
  G extends any = any,
  PluginAPIs extends {} = {}
> {
  first: (context: FnContext<G, PluginAPIs>) => number;
  next: (context: FnContext<G, PluginAPIs>) => number | undefined;
  playOrder?: (context: FnContext<G, PluginAPIs>) => PlayerID[];
}

export interface TurnConfig<G extends any = any, PluginAPIs extends {} = {}> {
  activePlayers?: object;
  moveLimit?: number;
  onBegin?: (context: FnContext<G, PluginAPIs>) => any;
  onEnd?: (context: FnContext<G, PluginAPIs>) => any;
  endIf?: (
    context: FnContext<G, PluginAPIs>
  ) => boolean | void | { next: PlayerID };
  onMove?: (context: FnContext<G, PluginAPIs>) => any;
  stages?: StageMap<G, PluginAPIs>;
  moves?: MoveMap<G, PluginAPIs>;
  order?: TurnOrderConfig<G, PluginAPIs>;
  wrapped?: {
    endIf?: (state: State<G>) => boolean | void | { next: PlayerID };
    onBegin?: (state: State<G>) => any;
    onEnd?: (state: State<G>) => any;
    onMove?: (state: State<G>) => any;
  };
}

interface PhaseMap<G extends any = any, PluginAPIs extends {} = {}> {
  [phaseName: string]: PhaseConfig<G, PluginAPIs>;
}

export interface Game<
  G extends any = any,
  PluginAPIs extends {} = {},
  SetupData extends any = any
> {
  name?: string;
  minPlayers?: number;
  maxPlayers?: number;
  disableUndo?: boolean;
  seed?: string | number;
  setup?: (
    context: Omit<FnContext<any, PluginAPIs>, 'G'>,
    setupData?: SetupData
  ) => G;
  validateSetupData?: (
    setupData: SetupData | undefined,
    numPlayers: number
  ) => string | undefined;
  moves?: MoveMap<G, PluginAPIs>;
  phases?: PhaseMap<G, PluginAPIs>;
  turn?: TurnConfig<G, PluginAPIs>;
  events?: {
    endGame?: boolean;
    endPhase?: boolean;
    endTurn?: boolean;
    setPhase?: boolean;
    endStage?: boolean;
    setStage?: boolean;
    pass?: boolean;
    setActivePlayers?: boolean;
  };
  endIf?: (context: FnContext<G, PluginAPIs>) => any;
  onEnd?: (context: FnContext<G, PluginAPIs>) => any;
  playerView?: (G: G, ctx: Ctx, playerID: PlayerID) => any;
  plugins?: Array<Plugin<any, any, G>>;
  ai?: {
    enumerate: (
      G: G,
      ctx: Ctx,
      playerID: PlayerID
    ) => Array<
      | { event: string; args?: any[] }
      | { move: string; args?: any[] }
      | ActionShape.MakeMove
      | ActionShape.GameEvent
    >;
  };
  processMove?: (
    state: State<G>,
    action: ActionPayload.MakeMove
  ) => State<G> | typeof INVALID_MOVE;
  flow?: ReturnType<typeof Flow>;
}

export type Undo<G extends any = any> = {
  G: G;
  ctx: Ctx;
  plugins: {
    [pluginName: string]: PluginState;
  };
  moveType?: string;
  playerID?: PlayerID;
};

export namespace Server {
  export type GenerateCredentials = (
    ctx: Koa.DefaultContext
  ) => Promise<string> | string;

  export type AuthenticateCredentials = (
    credentials: string,
    playerMetadata: PlayerMetadata
  ) => Promise<boolean> | boolean;

  export type PlayerMetadata = {
    id: number;
    name?: string;
    credentials?: string;
    data?: any;
    isConnected?: boolean;
  };

  export interface MatchData {
    gameName: string;
    players: { [id: number]: PlayerMetadata };
    setupData?: any;
    gameover?: any;
    nextMatchID?: string;
    unlisted?: boolean;
    createdAt: number;
    updatedAt: number;
  }

  export type AppCtx = Koa.DefaultContext & {
    db: StorageAPI.Async | StorageAPI.Sync;
    auth: Auth;
  };

  export type App = Koa<Koa.DefaultState, AppCtx>;
}

export namespace LobbyAPI {
  export type GameList = string[];
  type PublicPlayerMetadata = Omit<Server.PlayerMetadata, 'credentials'>;
  export type Match = Omit<Server.MatchData, 'players'> & {
    matchID: string;
    players: PublicPlayerMetadata[];
  };
  export interface MatchList {
    matches: Match[];
  }
  export interface CreatedMatch {
    matchID: string;
  }
  export interface JoinedMatch {
    playerCredentials: string;
  }
  export interface NextMatch {
    nextMatchID: string;
  }
}

export type Reducer = ReturnType<typeof CreateGameReducer>;
export type Store = ReduxStore<State, ActionShape.Any>;

export namespace CredentialedActionShape {
  export type MakeMove = ReturnType<typeof ActionCreators.makeMove>;
  export type GameEvent = ReturnType<typeof ActionCreators.gameEvent>;
  export type Plugin = ReturnType<typeof ActionCreators.plugin>;
  export type AutomaticGameEvent = ReturnType<
    typeof ActionCreators.automaticGameEvent
  >;
  export type Undo = ReturnType<typeof ActionCreators.undo>;
  export type Redo = ReturnType<typeof ActionCreators.redo>;
  export type Any =
    | MakeMove
    | GameEvent
    | AutomaticGameEvent
    | Undo
    | Redo
    | Plugin;
}

export namespace ActionShape {
  type StripCredentials<T extends object> = Object.P.Omit<
    T,
    ['payload', 'credentials']
  >;
  export type MakeMove = StripCredentials<CredentialedActionShape.MakeMove>;
  export type GameEvent = StripCredentials<CredentialedActionShape.GameEvent>;
  export type Plugin = StripCredentials<CredentialedActionShape.Plugin>;
  export type AutomaticGameEvent = StripCredentials<
    CredentialedActionShape.AutomaticGameEvent
  >;
  export type Sync = ReturnType<typeof ActionCreators.sync>;
  export type Update = ReturnType<typeof ActionCreators.update>;
  export type Reset = ReturnType<typeof ActionCreators.reset>;
  export type Undo = StripCredentials<CredentialedActionShape.Undo>;
  export type Redo = StripCredentials<CredentialedActionShape.Redo>;
  export type Any =
    | MakeMove
    | GameEvent
    | AutomaticGameEvent
    | Sync
    | Update
    | Reset
    | Undo
    | Redo
    | Plugin;
}

export namespace ActionPayload {
  type GetPayload<T extends object> = Object.At<T, 'payload'>;
  export type MakeMove = GetPayload<ActionShape.MakeMove>;
  export type GameEvent = GetPayload<ActionShape.GameEvent>;
}

export type FilteredMetadata = {
  id: number;
  name?: string;
}[];

export interface SyncInfo {
  state: State;
  filteredMetadata: FilteredMetadata;
  initialState: State;
  log: LogEntry[];
}

export interface ChatMessage {
  id: string;
  sender: PlayerID;
  payload: any;
}<|MERGE_RESOLUTION|>--- conflicted
+++ resolved
@@ -71,18 +71,10 @@
   };
 }
 
-<<<<<<< HEAD
 export interface DefaultPluginAPIs {
   events: EventsAPI;
+  log: LogAPI;
   random: RandomAPI;
-=======
-  // TODO public api should have these as non-optional
-  // internally there are two contexts, one is a serialized POJO and another
-  // "enhanced" context that has plugin api methods attached
-  events?: EventsAPI;
-  log?: LogAPI;
-  random?: RandomAPI;
->>>>>>> d56728bf
 }
 
 export interface PluginState {
