import type { Object, Misc } from 'ts-toolbelt';
import type Koa from 'koa';
import type { Store as ReduxStore } from 'redux';
import type * as ActionCreators from './core/action-creators';
import type { ActionErrorType, UpdateErrorType } from './core/errors';
import type { Flow } from './core/flow';
import type { CreateGameReducer } from './core/reducer';
import type { INVALID_MOVE } from './core/constants';
import type { Auth } from './server/auth';
import type * as StorageAPI from './server/db/base';
import type { EventsAPI } from './plugins/plugin-events';
import type { LogAPI } from './plugins/plugin-log';
import type { RandomAPI } from './plugins/random/random';
import type { Operation } from 'rfc6902';
export type { StorageAPI };

export type AnyFn = (...args: any[]) => any;

<<<<<<< HEAD
export interface State<G extends any = any> {
=======
// "Public" state to be communicated to clients.
export interface State<G extends any = any, CtxWithPlugins extends Ctx = Ctx> {
>>>>>>> 5ac35302
  G: G;
  ctx: Ctx;
  deltalog?: Array<LogEntry>;
  plugins: {
    [pluginName: string]: PluginState;
  };
  _undo: Array<Undo<G>>;
  _redo: Array<Undo<G>>;
  _stateID: number;
}

export type ErrorType = UpdateErrorType | ActionErrorType;

export interface ActionError {
  type: ErrorType;
  // TODO(#723): Figure out if we want to strongly type payloads.
  payload?: any;
}

export interface TransientMetadata {
  error?: ActionError;
}

// TODO(#732): Actually define a schema for the action dispatch results.
export type ActionResult = any;

// "Private" state that may include garbage that should be stripped before
// being handed back to a client.
export interface TransientState<
  G extends any = any,
  CtxWithPlugins extends Ctx = Ctx
> extends State<G, CtxWithPlugins> {
  transients?: TransientMetadata;
}

export type PartialGameState = Pick<State, 'G' | 'ctx' | 'plugins'>;

export type StageName = string;
export type PlayerID = string;

export type StageArg = StageName | { stage?: StageName; moveLimit?: number };

export interface ActivePlayersArg {
  currentPlayer?: StageArg;
  others?: StageArg;
  all?: StageArg;
  value?: Record<PlayerID, StageArg>;
  moveLimit?: number;
  revert?: boolean;
  next?: ActivePlayersArg;
}

export interface ActivePlayers {
  [playerID: string]: StageName;
}

export interface Ctx {
  numPlayers: number;
  playOrder: Array<PlayerID>;
  playOrderPos: number;
  activePlayers: null | ActivePlayers;
  currentPlayer: PlayerID;
  numMoves?: number;
  gameover?: any;
  turn: number;
  phase: string;
  _activePlayersMoveLimit?: Record<PlayerID, number>;
  _activePlayersNumMoves?: Record<PlayerID, number>;
  _prevActivePlayers?: Array<{
    activePlayers: null | ActivePlayers;
    _activePlayersMoveLimit?: Record<PlayerID, number>;
    _activePlayersNumMoves?: Record<PlayerID, number>;
  }>;
  _nextActivePlayers?: ActivePlayersArg;
  _random?: {
    seed: string | number;
  };
}

export interface DefaultPluginAPIs {
  events: EventsAPI;
  log: LogAPI;
  random: RandomAPI;
}

export interface PluginState {
  data: any;
  api?: any;
}

export interface LogEntry {
  action:
    | ActionShape.MakeMove
    | ActionShape.GameEvent
    | ActionShape.Undo
    | ActionShape.Redo;
  _stateID: number;
  turn: number;
  phase: string;
  redact?: boolean;
  automatic?: boolean;
  metadata?: any;
  patch?: Operation[];
}

export interface PluginContext<
  API extends any = any,
  Data extends any = any,
  G extends any = any
> {
  G: G;
  ctx: Ctx;
  game: Game;
  api: API;
  data: Data;
}

export interface Plugin<
  API extends any = any,
  Data extends any = any,
  G extends any = any
> {
  name: string;
  noClient?: (context: PluginContext<API, Data, G>) => boolean;
  setup?: (setupCtx: { G: G; ctx: Ctx; game: Game<G> }) => Data;
  action?: (data: Data, payload: ActionShape.Plugin['payload']) => Data;
  api?: (context: {
    G: G;
    ctx: Ctx;
    game: Game<G>;
    data: Data;
    playerID?: PlayerID;
  }) => API;
  flush?: (context: PluginContext<API, Data, G>) => Data;
  dangerouslyFlushRawState?: (flushCtx: {
    state: State<G>;
    game: Game<G>;
    api: API;
    data: Data;
  }) => State<G>;
  fnWrap?: (
    fn: (context: FnContext<G>, ...args: SerializableAny[]) => any
  ) => (context: FnContext<G>, ...args: SerializableAny[]) => any;
  playerView?: (context: {
    G: G;
    ctx: Ctx;
    game: Game<G>;
    data: Data;
    playerID?: PlayerID | null;
  }) => any;
}

export type FnContext<
  G extends any = any,
  PluginAPIs extends Record<string, unknown> = Record<string, unknown>
> = PluginAPIs &
  DefaultPluginAPIs & {
    G: G;
    ctx: Ctx;
  };

type SerializableAny = Misc.JSON.Value;
export type MoveFn<
  G extends any = any,
  PluginAPIs extends Record<string, unknown> = Record<string, unknown>
> = (
  context: FnContext<G, PluginAPIs> & { playerID: PlayerID },
  ...args: SerializableAny[]
) => void | G | typeof INVALID_MOVE;

export interface LongFormMove<
  G extends any = any,
  PluginAPIs extends Record<string, unknown> = Record<string, unknown>
> {
  move: MoveFn<G, PluginAPIs>;
  redact?: boolean;
  noLimit?: boolean;
  client?: boolean;
  undoable?: boolean | ((G: G, ctx: Ctx) => boolean);
  ignoreStaleStateID?: boolean;
}

export type Move<
  G extends any = any,
  PluginAPIs extends Record<string, unknown> = Record<string, unknown>
> = MoveFn<G, PluginAPIs> | LongFormMove<G, PluginAPIs>;

export interface MoveMap<
  G extends any = any,
  PluginAPIs extends Record<string, unknown> = Record<string, unknown>
> {
  [moveName: string]: Move<G, PluginAPIs>;
}

export interface PhaseConfig<
  G extends any = any,
  PluginAPIs extends Record<string, unknown> = Record<string, unknown>
> {
  start?: boolean;
  next?: string;
  onBegin?: (context: FnContext<G, PluginAPIs>) => void | G;
  onEnd?: (context: FnContext<G, PluginAPIs>) => void | G;
  endIf?: (
    context: FnContext<G, PluginAPIs>
  ) => boolean | void | { next: string };
  moves?: MoveMap<G, PluginAPIs>;
  turn?: TurnConfig<G, PluginAPIs>;
  wrapped?: {
    endIf?: (state: State<G>) => boolean | void | { next: string };
    onBegin?: (state: State<G>) => void | G;
    onEnd?: (state: State<G>) => void | G;
  };
}

export interface StageConfig<
  G extends any = any,
  PluginAPIs extends Record<string, unknown> = Record<string, unknown>
> {
  moves?: MoveMap<G, PluginAPIs>;
  next?: string;
}

export interface StageMap<
  G extends any = any,
  PluginAPIs extends Record<string, unknown> = Record<string, unknown>
> {
  [stageName: string]: StageConfig<G, PluginAPIs>;
}

export interface TurnOrderConfig<
  G extends any = any,
  PluginAPIs extends Record<string, unknown> = Record<string, unknown>
> {
  first: (context: FnContext<G, PluginAPIs>) => number;
  next: (context: FnContext<G, PluginAPIs>) => number | undefined;
  playOrder?: (context: FnContext<G, PluginAPIs>) => PlayerID[];
}

export interface TurnConfig<
  G extends any = any,
  PluginAPIs extends Record<string, unknown> = Record<string, unknown>
> {
  activePlayers?: ActivePlayersArg;
  moveLimit?: number;
  onBegin?: (context: FnContext<G, PluginAPIs>) => void | G;
  onEnd?: (context: FnContext<G, PluginAPIs>) => void | G;
  endIf?: (
    context: FnContext<G, PluginAPIs>
  ) => boolean | void | { next: PlayerID };
  onMove?: (context: FnContext<G, PluginAPIs>) => void | G;
  stages?: StageMap<G, PluginAPIs>;
  moves?: MoveMap<G, PluginAPIs>;
  order?: TurnOrderConfig<G, PluginAPIs>;
  wrapped?: {
    endIf?: (state: State<G>) => boolean | void | { next: PlayerID };
    onBegin?: (state: State<G>) => void | G;
    onEnd?: (state: State<G>) => void | G;
    onMove?: (state: State<G>) => void | G;
  };
}

export interface PhaseMap<
  G extends any = any,
  PluginAPIs extends Record<string, unknown> = Record<string, unknown>
> {
  [phaseName: string]: PhaseConfig<G, PluginAPIs>;
}

export interface Game<
  G extends any = any,
  PluginAPIs extends Record<string, unknown> = Record<string, unknown>,
  SetupData extends any = any
> {
  name?: string;
  minPlayers?: number;
  maxPlayers?: number;
  deltaState?: boolean;
  disableUndo?: boolean;
  seed?: string | number;
  setup?: (
    context: PluginAPIs & DefaultPluginAPIs & { ctx: Ctx },
    setupData?: SetupData
  ) => G;
  validateSetupData?: (
    setupData: SetupData | undefined,
    numPlayers: number
  ) => string | undefined;
  moves?: MoveMap<G, PluginAPIs>;
  phases?: PhaseMap<G, PluginAPIs>;
  turn?: TurnConfig<G, PluginAPIs>;
  events?: {
    endGame?: boolean;
    endPhase?: boolean;
    endTurn?: boolean;
    setPhase?: boolean;
    endStage?: boolean;
    setStage?: boolean;
    pass?: boolean;
    setActivePlayers?: boolean;
  };
  endIf?: (context: FnContext<G, PluginAPIs>) => any;
  onEnd?: (context: FnContext<G, PluginAPIs>) => void | G;
  playerView?: (G: G, ctx: Ctx, playerID: PlayerID) => any;
  plugins?: Array<Plugin<any, any, G>>;
  ai?: {
    enumerate: (
      G: G,
      ctx: Ctx,
      playerID: PlayerID
    ) => Array<
      | { event: string; args?: any[] }
      | { move: string; args?: any[] }
      | ActionShape.MakeMove
      | ActionShape.GameEvent
    >;
  };
  processMove?: (
    state: State<G>,
    action: ActionPayload.MakeMove
  ) => State<G> | typeof INVALID_MOVE;
  flow?: ReturnType<typeof Flow>;
}

export type Undo<G extends any = any> = {
  G: G;
  ctx: Ctx;
  plugins: {
    [pluginName: string]: PluginState;
  };
  moveType?: string;
  playerID?: PlayerID;
};

export namespace Server {
  export type GenerateCredentials = (
    ctx: Koa.DefaultContext
  ) => Promise<string> | string;

  export type AuthenticateCredentials = (
    credentials: string,
    playerMetadata: PlayerMetadata
  ) => Promise<boolean> | boolean;

  export type PlayerMetadata = {
    id: number;
    name?: string;
    credentials?: string;
    data?: any;
    isConnected?: boolean;
  };

  export interface MatchData {
    gameName: string;
    players: { [id: number]: PlayerMetadata };
    setupData?: any;
    gameover?: any;
    nextMatchID?: string;
    unlisted?: boolean;
    createdAt: number;
    updatedAt: number;
  }

  export type AppCtx = Koa.DefaultContext & {
    db: StorageAPI.Async | StorageAPI.Sync;
    auth: Auth;
  };

  export type App = Koa<Koa.DefaultState, AppCtx>;
}

export namespace LobbyAPI {
  export type GameList = string[];
  type PublicPlayerMetadata = Omit<Server.PlayerMetadata, 'credentials'>;
  export type Match = Omit<Server.MatchData, 'players'> & {
    matchID: string;
    players: PublicPlayerMetadata[];
  };
  export interface MatchList {
    matches: Match[];
  }
  export interface CreatedMatch {
    matchID: string;
  }
  export interface JoinedMatch {
    playerCredentials: string;
  }
  export interface NextMatch {
    nextMatchID: string;
  }
}

export type Reducer = ReturnType<typeof CreateGameReducer>;
export type Store = ReduxStore<State, ActionShape.Any>;

export namespace CredentialedActionShape {
  export type MakeMove = ReturnType<typeof ActionCreators.makeMove>;
  export type GameEvent = ReturnType<typeof ActionCreators.gameEvent>;
  export type Plugin = ReturnType<typeof ActionCreators.plugin>;
  export type AutomaticGameEvent = ReturnType<
    typeof ActionCreators.automaticGameEvent
  >;
  export type Undo = ReturnType<typeof ActionCreators.undo>;
  export type Redo = ReturnType<typeof ActionCreators.redo>;
  export type Any =
    | MakeMove
    | GameEvent
    | AutomaticGameEvent
    | Undo
    | Redo
    | Plugin;
}

export namespace ActionShape {
  type StripCredentials<T extends CredentialedActionShape.Any> = Object.P.Omit<
    T,
    ['payload', 'credentials']
  >;
  export type MakeMove = StripCredentials<CredentialedActionShape.MakeMove>;
  export type GameEvent = StripCredentials<CredentialedActionShape.GameEvent>;
  export type Plugin = StripCredentials<CredentialedActionShape.Plugin>;
  export type AutomaticGameEvent = StripCredentials<CredentialedActionShape.AutomaticGameEvent>;
  export type Sync = ReturnType<typeof ActionCreators.sync>;
  export type Update = ReturnType<typeof ActionCreators.update>;
  export type Patch = ReturnType<typeof ActionCreators.patch>;
  export type Reset = ReturnType<typeof ActionCreators.reset>;
  export type Undo = StripCredentials<CredentialedActionShape.Undo>;
  export type Redo = StripCredentials<CredentialedActionShape.Redo>;
  // Private type used only for internal error processing.
  // Included here to preserve type-checking of reducer inputs.
  type _StripTransients = ReturnType<typeof ActionCreators.stripTransients>;
  export type Any =
    | MakeMove
    | GameEvent
    | AutomaticGameEvent
    | Sync
    | Update
    | Patch
    | Reset
    | Undo
    | Redo
    | Plugin
    | _StripTransients;
}

export namespace ActionPayload {
  type GetPayload<T extends ActionShape.Any> = Object.At<T, 'payload'>;
  export type MakeMove = GetPayload<ActionShape.MakeMove>;
  export type GameEvent = GetPayload<ActionShape.GameEvent>;
}

export type FilteredMetadata = {
  id: number;
  name?: string;
}[];

export interface SyncInfo {
  state: State;
  filteredMetadata: FilteredMetadata;
  initialState: State;
  log: LogEntry[];
}

export interface ChatMessage {
  id: string;
  sender: PlayerID;
  payload: any;
}<|MERGE_RESOLUTION|>--- conflicted
+++ resolved
@@ -16,12 +16,8 @@
 
 export type AnyFn = (...args: any[]) => any;
 
-<<<<<<< HEAD
+// "Public" state to be communicated to clients.
 export interface State<G extends any = any> {
-=======
-// "Public" state to be communicated to clients.
-export interface State<G extends any = any, CtxWithPlugins extends Ctx = Ctx> {
->>>>>>> 5ac35302
   G: G;
   ctx: Ctx;
   deltalog?: Array<LogEntry>;
