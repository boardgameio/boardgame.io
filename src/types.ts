--- conflicted
+++ resolved
@@ -153,12 +153,8 @@
   redact?: boolean;
   noLimit?: boolean;
   client?: boolean;
-<<<<<<< HEAD
   undoable?: boolean | ((G: G, ctx: Ctx) => boolean);
-=======
-  undoable?: boolean | ((G: G, ctx: CtxWithPlugins) => boolean);
   ignoreStaleStateID?: boolean;
->>>>>>> 6c4e94fa
 }
 
 export type Move<G extends any = any, PluginAPIs extends {} = {}> =
