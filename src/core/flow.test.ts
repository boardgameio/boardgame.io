/*
 * Copyright 2017 The boardgame.io Authors
 *
 * Use of this source code is governed by a MIT-style
 * license that can be found in the LICENSE file or at
 * https://opensource.org/licenses/MIT.
 */

import { makeMove, gameEvent } from './action-creators';
import { Client } from '../client/client';
import { Flow } from './flow';
import { error } from '../core/logger';
import type { Ctx, State, Game, MoveFn } from '../types';

jest.mock('../core/logger', () => ({
  info: jest.fn(),
  error: jest.fn(),
}));
afterEach(jest.clearAllMocks);

describe('phases', () => {
  test('invalid phase name', () => {
    const flow = Flow({
      phases: { '': {} },
    });
    flow.init({ ctx: flow.ctx(2) } as State);
    expect(error).toHaveBeenCalledWith('cannot specify phase with empty name');
  });

  test('onBegin / onEnd', () => {
    const flow = Flow({
      phases: {
        A: {
          start: true,
          onBegin: ({ G }) => ({ ...G, setupA: true }),
          onEnd: ({ G }) => ({ ...G, cleanupA: true }),
          next: 'B',
        },
        B: {
          onBegin: ({ G }) => ({ ...G, setupB: true }),
          onEnd: ({ G }) => ({ ...G, cleanupB: true }),
          next: 'A',
        },
      },

      turn: {
        order: {
          first: ({ G }) => {
            if (G.setupB && !G.cleanupB) return 1;
            return 0;
          },
          next: ({ ctx }) => (ctx.playOrderPos + 1) % ctx.playOrder.length,
        },
      },
    });

    let state = { G: {}, ctx: flow.ctx(2) } as State;
    state = flow.init(state);
    expect(state.G).toMatchObject({ setupA: true });
    expect(state.ctx.currentPlayer).toBe('0');

    state = flow.processEvent(state, gameEvent('endPhase'));
    expect(state.G).toMatchObject({
      setupA: true,
      cleanupA: true,
      setupB: true,
    });
    expect(state.ctx.currentPlayer).toBe('1');

    state = flow.processEvent(state, gameEvent('endPhase'));
    expect(state.G).toMatchObject({
      setupA: true,
      cleanupA: true,
      setupB: true,
      cleanupB: true,
    });
    expect(state.ctx.currentPlayer).toBe('0');
  });

  test('endIf', () => {
    const flow = Flow({
      phases: { A: { start: true, endIf: () => true, next: 'B' }, B: {} },
    });

    const state = { ctx: flow.ctx(2) } as State;

    {
      const t = flow.processEvent(state, gameEvent('endPhase'));
      expect(t.ctx.phase).toBe('B');
    }

    {
      const t = flow.processEvent(state, gameEvent('endTurn'));
      expect(t.ctx.phase).toBe('B');
    }

    {
      const t = flow.processMove(state, makeMove('').payload);
      expect(t.ctx.phase).toBe('B');
    }
  });

  describe('onEnd', () => {
    let client: ReturnType<typeof Client>;

    beforeAll(() => {
      const game: Game = {
        endIf: () => true,
        onEnd: ({ G }) => {
          G.onEnd = true;
        },
      };
      client = Client({ game });
    });

    test('works', () => {
      expect(client.getState().G).toEqual({
        onEnd: true,
      });
    });
  });

  test('end phase on move', () => {
    let endPhaseACount = 0;
    let endPhaseBCount = 0;

    const flow = Flow({
      phases: {
        A: {
          start: true,
          endIf: () => true,
          onEnd: () => ++endPhaseACount,
          next: 'B',
        },
        B: {
          endIf: () => false,
          onEnd: () => ++endPhaseBCount,
        },
      },
    });
    let state = { G: {}, ctx: flow.ctx(2) } as State;

    expect(state.ctx.phase).toBe('A');
    state = flow.processMove(state, makeMove('').payload);
    expect(state.ctx.phase).toBe('B');

    expect(endPhaseACount).toEqual(1);
    expect(endPhaseBCount).toEqual(0);
  });

  test('endPhase returns to null phase', () => {
    const flow = Flow({
      phases: { A: { start: true }, B: {}, C: {} },
    });
    let state = { G: {}, ctx: flow.ctx(2) } as State;
    state = flow.init(state);

    expect(state.ctx.phase).toBe('A');
    state = flow.processEvent(state, gameEvent('endPhase'));
    expect(state.ctx.phase).toBe(null);
  });

  test('increment playOrderPos on phase end', () => {
    const flow = Flow({
      phases: { A: { start: true, next: 'B' }, B: { next: 'A' } },
    });
    let state = { G: {}, ctx: flow.ctx(3) } as State;
    state = flow.init(state);

    expect(state.ctx.playOrderPos).toBe(0);
    state = flow.processEvent(state, gameEvent('endTurn'));
    expect(state.ctx.playOrderPos).toBe(1);
    state = flow.processEvent(state, gameEvent('endPhase'));
    expect(state.ctx.playOrderPos).toBe(2);
  });

  describe('setPhase', () => {
    let flow: ReturnType<typeof Flow>;
    beforeEach(() => {
      flow = Flow({
        phases: { A: { start: true }, B: {} },
      });
    });

    test('basic', () => {
      let state = { G: {}, ctx: flow.ctx(2) } as State;
      state = flow.init(state);

      expect(state.ctx.phase).toBe('A');
      state = flow.processEvent(state, gameEvent('setPhase', 'B'));
      expect(state.ctx.phase).toBe('B');
    });

    test('invalid arg', () => {
      let state = { G: {}, ctx: flow.ctx(2) } as State;
      state = flow.init(state);

      expect(state.ctx.phase).toBe('A');
      state = flow.processEvent(state, gameEvent('setPhase', 'C'));
      expect(error).toBeCalledWith('invalid phase: C');
      expect(state.ctx.phase).toBe(null);
    });
  });
});

describe('turn', () => {
  test('onEnd', () => {
    const onEnd = jest.fn(({ G }) => G);
    const flow = Flow({
      turn: { onEnd },
    });
    const state = { ctx: flow.ctx(2) } as State;
    flow.init(state);

    expect(onEnd).not.toHaveBeenCalled();
    flow.processEvent(state, gameEvent('endTurn'));
    expect(onEnd).toHaveBeenCalled();
  });

  test('onMove', () => {
    const onMove = () => ({ A: true });

    {
      const flow = Flow({ turn: { onMove } });
      let state = { G: {}, ctx: flow.ctx(2) } as State;
      state = flow.processMove(state, makeMove('').payload);
      expect(state.G).toEqual({ A: true });
    }

    {
      const flow = Flow({
        turn: { onMove },
        phases: { B: { turn: { onMove: () => ({ B: true }) } } },
      });
      let state = { G: {}, ctx: flow.ctx(2) } as State;
      state = flow.processMove(state, makeMove('').payload);
      expect(state.G).toEqual({ A: true });
      state = flow.processEvent(state, gameEvent('setPhase', 'B'));
      state = flow.processMove(state, makeMove('').payload);
      expect(state.G).toEqual({ B: true });
    }
  });

  describe('minMoves', () => {
    describe('without phases', () => {
      const flow = Flow({
        turn: {
          minMoves: 2,
        },
      });

      test('player cannot endTurn if not enough moves were made', () => {
        let state = flow.init({ ctx: flow.ctx(2) } as State);

        expect(state.ctx.turn).toBe(1);
        expect(state.ctx.currentPlayer).toBe('0');

        state = flow.processMove(state, makeMove('move', null, '0').payload);
        state = flow.processEvent(state, gameEvent('endTurn'));

        expect(state.ctx.turn).toBe(1);
        expect(state.ctx.currentPlayer).toBe('0');
      });

      test('player can endTurn after enough moves were made', () => {
        let state = flow.init({ ctx: flow.ctx(2) } as State);

        expect(state.ctx.turn).toBe(1);
        expect(state.ctx.currentPlayer).toBe('0');

        state = flow.processMove(state, makeMove('move', null, '0').payload);
        state = flow.processMove(state, makeMove('move', null, '0').payload);
        state = flow.processEvent(state, gameEvent('endTurn'));

        expect(state.ctx.turn).toBe(2);
        expect(state.ctx.currentPlayer).toBe('1');
      });
    });

    describe('with phases', () => {
      const flow = Flow({
        turn: { minMoves: 2 },
        phases: {
          B: {
            turn: {
              minMoves: 1,
            },
          },
        },
      });

      test('player cannot endTurn if not enough moves were made in default phase', () => {
        let state = flow.init({ ctx: flow.ctx(2) } as State);

        expect(state.ctx.turn).toBe(1);
        expect(state.ctx.currentPlayer).toBe('0');

        state = flow.processMove(state, makeMove('move', null, '0').payload);
        state = flow.processEvent(state, gameEvent('endTurn'));

        expect(state.ctx.turn).toBe(1);
        expect(state.ctx.currentPlayer).toBe('0');
      });

      test('player can endTurn after enough moves were made in default phase', () => {
        let state = flow.init({ ctx: flow.ctx(2) } as State);

        expect(state.ctx.turn).toBe(1);
        expect(state.ctx.currentPlayer).toBe('0');

        state = flow.processMove(state, makeMove('move', null, '0').payload);
        state = flow.processMove(state, makeMove('move', null, '0').payload);
        state = flow.processEvent(state, gameEvent('endTurn'));

        expect(state.ctx.turn).toBe(2);
        expect(state.ctx.currentPlayer).toBe('1');
      });

      test('player cannot endTurn if no move was made in explicit phase', () => {
        let state = flow.init({ ctx: flow.ctx(2) } as State);

        expect(state.ctx.turn).toBe(1);
        expect(state.ctx.currentPlayer).toBe('0');

        state = flow.processMove(state, makeMove('move', null, '0').payload);
        state = flow.processMove(state, makeMove('move', null, '0').payload);
        state = flow.processEvent(state, gameEvent('endTurn'));
        state = flow.processMove(state, makeMove('move', null, '1').payload);

        expect(state.ctx.turn).toBe(2);
        expect(state.ctx.currentPlayer).toBe('1');

        state = flow.processEvent(state, gameEvent('setPhase', 'B'));
        state = flow.processEvent(state, gameEvent('endTurn'));

        expect(state.ctx.turn).toBe(3);
        expect(state.ctx.currentPlayer).toBe('0');
      });

      test('player can endTurn after having made a move, fewer moves needed in explicit phase', () => {
        let state = flow.init({ ctx: flow.ctx(2) } as State);

        expect(state.ctx.turn).toBe(1);
        expect(state.ctx.currentPlayer).toBe('0');

        state = flow.processMove(state, makeMove('move', null, '0').payload);
        state = flow.processMove(state, makeMove('move', null, '0').payload);
        state = flow.processEvent(state, gameEvent('endTurn'));
        state = flow.processMove(state, makeMove('move', null, '1').payload);

        expect(state.ctx.turn).toBe(2);
        expect(state.ctx.currentPlayer).toBe('1');

        state = flow.processEvent(state, gameEvent('setPhase', 'B'));
        state = flow.processMove(state, makeMove('move', null, '0').payload);
        state = flow.processEvent(state, gameEvent('endTurn'));

        expect(state.ctx.turn).toBe(4);
        expect(state.ctx.currentPlayer).toBe('1');
      });
    });
  });

  describe('maxMoves', () => {
    describe('without phases', () => {
      const flow = Flow({
        turn: {
          maxMoves: 2,
        },
      });

      test('manual endTurn works, even if not enough moves were made', () => {
        let state = flow.init({ ctx: flow.ctx(2) } as State);

        expect(state.ctx.turn).toBe(1);
        expect(state.ctx.currentPlayer).toBe('0');

        state = flow.processMove(state, makeMove('move', null, '0').payload);
        state = flow.processEvent(state, gameEvent('endTurn'));

        expect(state.ctx.turn).toBe(2);
        expect(state.ctx.currentPlayer).toBe('1');
      });

      test('turn automatically ends after making enough moves', () => {
        let state = flow.init({ ctx: flow.ctx(2) } as State);

        expect(state.ctx.turn).toBe(1);
        expect(state.ctx.currentPlayer).toBe('0');

        state = flow.processMove(state, makeMove('move', null, '0').payload);
        state = flow.processMove(state, makeMove('move', null, '0').payload);

        expect(state.ctx.turn).toBe(2);
        expect(state.ctx.currentPlayer).toBe('1');
      });
    });

    describe('with phases', () => {
      const flow = Flow({
        turn: { maxMoves: 2 },
        phases: {
          B: {
            turn: { maxMoves: 1 },
          },
        },
      });

      test('manual endTurn works in all phases, even if fewer than maxMoves have been made', () => {
        let state = flow.init({ ctx: flow.ctx(2) } as State);

        expect(state.ctx.turn).toBe(1);
        expect(state.ctx.currentPlayer).toBe('0');

        state = flow.processMove(state, makeMove('move', null, '0').payload);
        state = flow.processEvent(state, gameEvent('endTurn'));

        expect(state.ctx.turn).toBe(2);
        expect(state.ctx.currentPlayer).toBe('1');

        state = flow.processEvent(state, gameEvent('setPhase', 'B'));

        expect(state.ctx.turn).toBe(3);
        expect(state.ctx.currentPlayer).toBe('0');

        state = flow.processEvent(state, gameEvent('endTurn'));

        expect(state.ctx.turn).toBe(4);
        expect(state.ctx.currentPlayer).toBe('1');
      });

      test('automatic endTurn triggers after fewer moves in different phase', () => {
        let state = flow.init({ ctx: flow.ctx(2) } as State);

        expect(state.ctx.turn).toBe(1);
        expect(state.ctx.currentPlayer).toBe('0');

        state = flow.processMove(state, makeMove('move', null, '0').payload);
        state = flow.processMove(state, makeMove('move', null, '0').payload);

        expect(state.ctx.turn).toBe(2);
        expect(state.ctx.currentPlayer).toBe('1');

        state = flow.processEvent(state, gameEvent('setPhase', 'B'));

        expect(state.ctx.turn).toBe(3);
        expect(state.ctx.currentPlayer).toBe('0');

        state = flow.processMove(state, makeMove('move', null, '0').payload);

        expect(state.ctx.turn).toBe(4);
        expect(state.ctx.currentPlayer).toBe('1');
      });
    });

    test('with noLimit moves', () => {
      const flow = Flow({
        turn: {
          maxMoves: 2,
        },
        moves: {
          A: () => {},
          B: {
            move: () => {},
            noLimit: true,
          },
        },
      });
      let state = flow.init({ ctx: flow.ctx(2) } as State);
      expect(state.ctx.turn).toBe(1);
      expect(state.ctx.numMoves).toBe(0);
      state = flow.processMove(state, makeMove('A', null, '0').payload);
      expect(state.ctx.turn).toBe(1);
      expect(state.ctx.numMoves).toBe(1);
      state = flow.processMove(state, makeMove('B', null, '0').payload);
      expect(state.ctx.turn).toBe(1);
      expect(state.ctx.numMoves).toBe(1);
      state = flow.processMove(state, makeMove('A', null, '0').payload);
      expect(state.ctx.turn).toBe(2);
      expect(state.ctx.numMoves).toBe(0);
    });
  });

  describe('endIf', () => {
    test('global', () => {
      const game: Game = {
        moves: {
          A: () => ({ endTurn: true }),
          B: ({ G }) => G,
        },
        turn: { endIf: ({ G }) => G.endTurn },
      };
      const client = Client({ game });

      expect(client.getState().ctx.currentPlayer).toBe('0');
      client.moves.B();
      expect(client.getState().ctx.currentPlayer).toBe('0');
      client.moves.A();
      expect(client.getState().ctx.currentPlayer).toBe('1');
    });

    test('phase specific', () => {
      const game: Game = {
        moves: {
          A: () => ({ endTurn: true }),
          B: ({ G }) => G,
        },
        phases: {
          A: { start: true, turn: { endIf: ({ G }) => G.endTurn } },
        },
      };
      const client = Client({ game });

      expect(client.getState().ctx.currentPlayer).toBe('0');
      client.moves.B();
      expect(client.getState().ctx.currentPlayer).toBe('0');
      client.moves.A();
      expect(client.getState().ctx.currentPlayer).toBe('1');
    });

    test('return value', () => {
      const game: Game = {
        moves: {
          A: ({ G }) => G,
        },
        turn: { endIf: () => ({ next: '2' }) },
      };
      const client = Client({ game, numPlayers: 3 });

      expect(client.getState().ctx.currentPlayer).toBe('0');
      client.moves.A();
      expect(client.getState().ctx.currentPlayer).toBe('2');
    });
  });

  test('endTurn is not called twice in one move', () => {
    const flow = Flow({
      turn: { endIf: () => true },
      phases: {
        A: { start: true, endIf: ({ G }) => G.endPhase, next: 'B' },
        B: {},
      },
    });

    let state = flow.init({ G: {}, ctx: flow.ctx(2) } as State);

    expect(state.ctx.phase).toBe('A');
    expect(state.ctx.currentPlayer).toBe('0');
    expect(state.ctx.turn).toBe(1);

    state = flow.processMove(state, makeMove('').payload);

    expect(state.ctx.phase).toBe('A');
    expect(state.ctx.currentPlayer).toBe('1');
    expect(state.ctx.turn).toBe(2);

    state.G = { endPhase: true };

    state = flow.processMove(state, makeMove('').payload);

    expect(state.ctx.phase).toBe('B');
    expect(state.ctx.currentPlayer).toBe('0');
    expect(state.ctx.turn).toBe(3);
  });
});

describe('stages', () => {
  let client: ReturnType<typeof Client>;

  beforeAll(() => {
    const A = () => {};
    const B = () => {};

    const game: Game = {
      moves: { A },
      turn: {
        stages: {
          B: { moves: { B } },
          C: {},
        },
      },
    };

    client = Client({ game });
  });

  beforeEach(() => {
    jest.resetAllMocks();
  });

  describe('no stage', () => {
    test('A is allowed', () => {
      client.moves.A();
      expect(error).not.toBeCalled();
    });

    test('B is not allowed', () => {
      client.moves.B();
      expect(error).toBeCalledWith('disallowed move: B');
    });
  });

  describe('stage B', () => {
    beforeAll(() => {
      client.events.setStage('B');
    });

    test('A is not allowed', () => {
      client.moves.A();
      expect(error).toBeCalledWith('disallowed move: A');
    });

    test('B is allowed', () => {
      client.moves.B();
      expect(error).not.toBeCalled();
    });
  });

  describe('stage C', () => {
    beforeAll(() => {
      client.events.setStage('C');
    });

    test('A is allowed', () => {
      client.moves.A();
      expect(error).not.toBeCalled();
    });

    test('B is not allowed', () => {
      client.moves.B();
      expect(error).toBeCalledWith('disallowed move: B');
    });
  });

  test('stage updates can be reacted to in turn.endIf', () => {
    const client = Client({
      game: {
        turn: {
          activePlayers: {
            all: 'A',
          },
          stages: {
            A: {
              moves: {
                leaveStage: ({ events }) => void events.endStage(),
              },
            },
          },
          endIf: ({ ctx }) => ctx.activePlayers === null,
        },
      },
    });

    let state = client.getState();
    expect(state.ctx.turn).toBe(1);
    expect(state.ctx.activePlayers).toEqual({ '0': 'A', '1': 'A' });

    client.updatePlayerID('0');

    client.moves.leaveStage();
    state = client.getState();
    expect(state.ctx.turn).toBe(1);
    expect(state.ctx.activePlayers).toEqual({ '1': 'A' });

    client.updatePlayerID('1');
    client.moves.leaveStage();
    state = client.getState();
    expect(state.ctx.turn).toBe(2);
    expect(state.ctx.activePlayers).toEqual({ '0': 'A', '1': 'A' });
  });

  test('stage changes due to move limits are seen by turn.endIf', () => {
    const client = Client({
      game: {
        turn: {
          activePlayers: {
            currentPlayer: 'A',
            maxMoves: 1,
          },
          endIf: ({ ctx }) => ctx.activePlayers === null,
          stages: {
            A: {
              moves: {
                A: () => ({ moved: true }),
              },
            },
          },
        },
      },
    });

    let state = client.getState();
    expect(state.ctx.activePlayers).toEqual({ '0': 'A' });
    client.moves.A();
    state = client.getState();
    expect(state.ctx.activePlayers).toEqual({ '1': 'A' });
  });
});

describe('stage events', () => {
  describe('setStage', () => {
    test('basic', () => {
      const flow = Flow({});
      let state = { G: {}, ctx: flow.ctx(2) } as State;
      state = flow.init(state);

      expect(state.ctx.activePlayers).toBeNull();
      state = flow.processEvent(state, gameEvent('setStage', 'A'));
      expect(state.ctx.activePlayers).toEqual({ '0': 'A' });
    });

    test('object syntax', () => {
      const flow = Flow({});
      let state = { G: {}, ctx: flow.ctx(2) } as State;
      state = flow.init(state);

      expect(state.ctx.activePlayers).toBeNull();
      state = flow.processEvent(state, gameEvent('setStage', { stage: 'A' }));
      expect(state.ctx.activePlayers).toEqual({ '0': 'A' });
    });

    test('with multiple active players', () => {
      const flow = Flow({
        turn: {
          activePlayers: { all: 'A', minMoves: 2, maxMoves: 5 },
        },
      });
      let state = { G: {}, ctx: flow.ctx(3) } as State;
      state = flow.init(state);

      expect(state.ctx.activePlayers).toEqual({ '0': 'A', '1': 'A', '2': 'A' });
      state = flow.processEvent(
        state,
        gameEvent('setStage', { stage: 'B', minMoves: 1 })
      );
      expect(state.ctx.activePlayers).toEqual({ '0': 'B', '1': 'A', '2': 'A' });

      state = flow.processEvent(
        state,
        gameEvent('setStage', { stage: 'B', maxMoves: 1 }, '1')
      );
      expect(state.ctx.activePlayers).toEqual({ '0': 'B', '1': 'B', '2': 'A' });
    });

    test('resets move count', () => {
      const flow = Flow({
        moves: { A: () => {} },
        turn: {
          activePlayers: { currentPlayer: 'A' },
        },
      });
      let state = { G: {}, ctx: flow.ctx(2) } as State;
      state = flow.init(state);

      expect(state.ctx._activePlayersNumMoves).toMatchObject({ '0': 0 });
      state = flow.processMove(state, makeMove('A', null, '0').payload);
      expect(state.ctx._activePlayersNumMoves).toMatchObject({ '0': 1 });
      state = flow.processEvent(state, gameEvent('setStage', 'B'));
      expect(state.ctx._activePlayersNumMoves).toMatchObject({ '0': 0 });
    });

    test('with min moves', () => {
      const flow = Flow({});
      let state = { G: {}, ctx: flow.ctx(2) } as State;
      state = flow.init(state);

      expect(state.ctx._activePlayersMinMoves).toBeNull();
      expect(state.ctx._activePlayersMaxMoves).toBeNull();
      state = flow.processEvent(
        state,
        gameEvent('setStage', { stage: 'A', minMoves: 1 })
      );
      expect(state.ctx._activePlayersMinMoves).toEqual({ '0': 1 });
      expect(state.ctx._activePlayersMaxMoves).toBeNull();
    });

    test('with max moves', () => {
      const flow = Flow({});
      let state = { G: {}, ctx: flow.ctx(2) } as State;
      state = flow.init(state);

      expect(state.ctx._activePlayersMinMoves).toBeNull();
      expect(state.ctx._activePlayersMaxMoves).toBeNull();
      state = flow.processEvent(
        state,
        gameEvent('setStage', { stage: 'A', maxMoves: 1 })
      );
      expect(state.ctx._activePlayersMinMoves).toBeNull();
      expect(state.ctx._activePlayersMaxMoves).toEqual({ '0': 1 });
    });

    test('empty argument ends stage', () => {
      const flow = Flow({ turn: { activePlayers: { currentPlayer: 'A' } } });
      let state = { G: {}, ctx: flow.ctx(2) } as State;
      state = flow.init(state);

      expect(state.ctx.activePlayers).toEqual({ '0': 'A' });
      state = flow.processEvent(state, gameEvent('setStage', {}));
      expect(state.ctx.activePlayers).toBeNull();
    });

    describe('disallowed in hooks', () => {
      const setStage: MoveFn = ({ events }) => {
        events.setStage('A');
      };

      test('phase.onBegin', () => {
        const game: Game = {
          phases: {
            A: {
              start: true,
              onBegin: setStage,
            },
          },
        };
        Client({ game });
        expect(error).toHaveBeenCalled();
        const errorMessage = (error as jest.Mock).mock.calls[0][0];
        expect(errorMessage).toMatch(/events plugin declared action invalid/);
        expect(errorMessage).toMatch(/disallowed in a phase’s `onBegin` hook/);
      });

      test('phase.onEnd', () => {
        const game: Game = {
          phases: {
            A: {
              start: true,
              onEnd: setStage,
            },
          },
        };
        const client = Client({ game });
        expect(error).not.toHaveBeenCalled();
        client.events.endPhase();
        expect(error).toHaveBeenCalled();
        const errorMessage = (error as jest.Mock).mock.calls[0][0];
        expect(errorMessage).toMatch(/events plugin declared action invalid/);
        expect(errorMessage).toMatch(/disallowed in `onEnd` hooks/);
      });

      test('turn.onBegin', () => {
        const game: Game = {
          turn: {
            onBegin: setStage,
          },
        };
        Client({ game });
        expect(error).toHaveBeenCalled();
        const errorMessage = (error as jest.Mock).mock.calls[0][0];
        expect(errorMessage).toMatch(/events plugin declared action invalid/);
        expect(errorMessage).toMatch(/disallowed in `turn.onBegin`/);
      });

      test('turn.onEnd', () => {
        const game: Game = {
          turn: {
            onEnd: setStage,
          },
        };
        const client = Client({ game });
        expect(error).not.toHaveBeenCalled();
        client.events.endTurn();
        expect(error).toHaveBeenCalled();
        const errorMessage = (error as jest.Mock).mock.calls[0][0];
        expect(errorMessage).toMatch(/events plugin declared action invalid/);
        expect(errorMessage).toMatch(/disallowed in `onEnd` hooks/);
      });
    });
  });

  describe('endStage', () => {
    test('basic', () => {
      const flow = Flow({
        turn: {
          activePlayers: { currentPlayer: 'A' },
        },
      });
      let state = { G: {}, ctx: flow.ctx(2) } as State;
      state = flow.init(state);

      expect(state.ctx.activePlayers).toEqual({ '0': 'A' });
      state = flow.processEvent(state, gameEvent('endStage'));
      expect(state.ctx.activePlayers).toBeNull();
    });

    test('with multiple active players', () => {
      const flow = Flow({
        turn: {
          activePlayers: { all: 'A', maxMoves: 5 },
        },
      });
      let state = { G: {}, ctx: flow.ctx(3) } as State;
      state = flow.init(state);

      expect(state.ctx.activePlayers).toEqual({ '0': 'A', '1': 'A', '2': 'A' });
      state = flow.processEvent(state, gameEvent('endStage'));
      expect(state.ctx.activePlayers).toEqual({ '1': 'A', '2': 'A' });
    });

    test('with min moves', () => {
      const flow = Flow({
        turn: {
          activePlayers: { all: 'A', minMoves: 2 },
        },
      });
      let state = { G: {}, ctx: flow.ctx(2) } as State;
      state = flow.init(state);

      expect(state.ctx.activePlayers).toEqual({ '0': 'A', '1': 'A' });

      state = flow.processEvent(state, gameEvent('endStage'));

      // player 0 is not allowed to end the stage, they haven't made any move yet
      expect(state.ctx.activePlayers).toEqual({ '0': 'A', '1': 'A' });

      state = flow.processMove(state, makeMove('move', null, '0').payload);
      state = flow.processEvent(state, gameEvent('endStage'));

      // player 0 is still not allowed to end the stage, they haven't made the minimum number of moves
      expect(state.ctx.activePlayers).toEqual({ '0': 'A', '1': 'A' });

      state = flow.processMove(state, makeMove('move', null, '0').payload);
      state = flow.processEvent(state, gameEvent('endStage'));

      // having made 2 moves, player 0 was allowed to end the stage
      expect(state.ctx.activePlayers).toEqual({ '1': 'A' });
    });

    test('maintains move count', () => {
      const flow = Flow({
        moves: { A: () => {} },
        turn: {
          activePlayers: { currentPlayer: 'A' },
        },
      });
      let state = { G: {}, ctx: flow.ctx(2) } as State;
      state = flow.init(state);

      expect(state.ctx._activePlayersNumMoves).toMatchObject({ '0': 0 });
      state = flow.processMove(state, makeMove('A', null, '0').payload);
      expect(state.ctx._activePlayersNumMoves).toMatchObject({ '0': 1 });
      state = flow.processEvent(state, gameEvent('endStage'));
      expect(state.ctx._activePlayersNumMoves).toMatchObject({ '0': 1 });
    });

    test('sets to next', () => {
      const flow = Flow({
        turn: {
          activePlayers: { currentPlayer: 'A1', others: 'B1' },
          stages: {
            A1: { next: 'A2' },
            B1: { next: 'B2' },
          },
        },
      });
      let state = { G: {}, ctx: flow.ctx(2) } as State;
      state = flow.init(state);

      expect(state.ctx.activePlayers).toMatchObject({
        '0': 'A1',
        '1': 'B1',
      });

      state = flow.processEvent(state, gameEvent('endStage', null, '0'));

      expect(state.ctx.activePlayers).toMatchObject({
        '0': 'A2',
        '1': 'B1',
      });

      state = flow.processEvent(state, gameEvent('endStage', null, '1'));

      expect(state.ctx.activePlayers).toMatchObject({
        '0': 'A2',
        '1': 'B2',
      });
    });

    describe('disallowed in hooks', () => {
      const endStage: MoveFn = ({ events }) => {
        events.endStage();
      };

      test('phase.onBegin', () => {
        const game: Game = {
          phases: {
            A: {
              start: true,
              onBegin: endStage,
            },
          },
        };
        Client({ game });
        expect(error).toHaveBeenCalled();
        const errorMessage = (error as jest.Mock).mock.calls[0][0];
        expect(errorMessage).toMatch(/events plugin declared action invalid/);
        expect(errorMessage).toMatch(/disallowed in a phase’s `onBegin` hook/);
      });

      test('phase.onEnd', () => {
        const game: Game = {
          phases: {
            A: {
              start: true,
              onEnd: endStage,
            },
          },
        };
        const client = Client({ game });
        expect(error).not.toHaveBeenCalled();
        client.events.endPhase();
        expect(error).toHaveBeenCalled();
        const errorMessage = (error as jest.Mock).mock.calls[0][0];
        expect(errorMessage).toMatch(/events plugin declared action invalid/);
        expect(errorMessage).toMatch(/disallowed in `onEnd` hooks/);
      });

      test('turn.onBegin', () => {
        const game: Game = {
          turn: {
            onBegin: endStage,
          },
        };
        Client({ game });
        expect(error).toHaveBeenCalled();
        const errorMessage = (error as jest.Mock).mock.calls[0][0];
        expect(errorMessage).toMatch(/events plugin declared action invalid/);
        expect(errorMessage).toMatch(/disallowed in `turn.onBegin`/);
      });

      test('turn.onEnd', () => {
        const game: Game = {
          turn: {
            onEnd: endStage,
          },
        };
        const client = Client({ game });
        expect(error).not.toHaveBeenCalled();
        client.events.endTurn();
        expect(error).toHaveBeenCalled();
        const errorMessage = (error as jest.Mock).mock.calls[0][0];
        expect(errorMessage).toMatch(/events plugin declared action invalid/);
        expect(errorMessage).toMatch(/disallowed in `onEnd` hooks/);
      });
    });
  });

  describe('setActivePlayers', () => {
    test('basic', () => {
      const client = Client({
        numPlayers: 3,
        game: {
          turn: {
            onBegin: ({ events }) => {
              events.setActivePlayers({ currentPlayer: 'A' });
            },
          },
          moves: {
            updateActivePlayers: ({ events }) => {
              events.setActivePlayers({ others: 'B' });
            },
          },
        },
      });
      expect(client.getState().ctx.activePlayers).toEqual({ '0': 'A' });
      client.moves.updateActivePlayers();
      expect(client.getState().ctx.activePlayers).toEqual({
        '1': 'B',
        '2': 'B',
      });
    });

    describe('in hooks', () => {
      const setActivePlayers: MoveFn = ({ events }) => {
        events.setActivePlayers({ currentPlayer: 'A' });
      };

      test('disallowed in phase.onBegin', () => {
        const game: Game = {
          phases: {
            A: {
              start: true,
              onBegin: setActivePlayers,
            },
          },
        };
        Client({ game });
        expect(error).toHaveBeenCalled();
        const errorMessage = (error as jest.Mock).mock.calls[0][0];
        expect(errorMessage).toMatch(/events plugin declared action invalid/);
        expect(errorMessage).toMatch(/disallowed in a phase’s `onBegin` hook/);
      });

      test('disallowed in phase.onEnd', () => {
        const game: Game = {
          phases: {
            A: {
              start: true,
              onEnd: setActivePlayers,
            },
          },
        };
        const client = Client({ game });
        expect(error).not.toHaveBeenCalled();
        client.events.endPhase();
        expect(error).toHaveBeenCalled();
        const errorMessage = (error as jest.Mock).mock.calls[0][0];
        expect(errorMessage).toMatch(/events plugin declared action invalid/);
        expect(errorMessage).toMatch(/disallowed in `onEnd` hooks/);
      });

      test('allowed in turn.onBegin', () => {
        const client = Client({
          game: {
            turn: { onBegin: setActivePlayers },
          },
        });
        expect(client.getState().ctx.activePlayers).toEqual({ '0': 'A' });
        expect(error).not.toHaveBeenCalled();
      });

      test('disallowed in turn.onEnd', () => {
        const game: Game = {
          turn: {
            onEnd: setActivePlayers,
          },
        };
        const client = Client({ game });
        expect(error).not.toHaveBeenCalled();
        client.events.endTurn();
        expect(error).toHaveBeenCalled();
        const errorMessage = (error as jest.Mock).mock.calls[0][0];
        expect(errorMessage).toMatch(/events plugin declared action invalid/);
        expect(errorMessage).toMatch(/disallowed in `onEnd` hooks/);
      });
    });
  });
});

test('init', () => {
  let flow = Flow({
    phases: { A: { start: true, onEnd: () => ({ done: true }) } },
  });

  const orig = flow.ctx(2);
  let state = { G: {}, ctx: orig } as State;
  state = flow.processEvent(state, gameEvent('init'));
  expect(state).toEqual({ G: {}, ctx: orig });

  flow = Flow({
    phases: { A: { start: true, onBegin: () => ({ done: true }) } },
  });

  state = { ctx: orig } as State;
  state = flow.init(state);
  expect(state.G).toMatchObject({ done: true });
});

test('next', () => {
  const flow = Flow({
    phases: {
      A: { start: true, next: () => 'C' },
      B: {},
      C: {},
    },
  });

  let state = { ctx: flow.ctx(3) } as State;
  state = flow.processEvent(state, gameEvent('endPhase'));

  expect(state.ctx.phase).toEqual('C');
});

describe('endIf', () => {
  test('basic', () => {
    const flow = Flow({ endIf: ({ G }) => G.win });

    let state = flow.init({ G: {}, ctx: flow.ctx(2) } as State);
    state = flow.processEvent(state, gameEvent('endTurn'));
    expect(state.ctx.gameover).toBe(undefined);

    state.G = { win: 'A' };

    {
      const t = flow.processEvent(state, gameEvent('endTurn'));
      expect(t.ctx.gameover).toBe('A');
    }

    {
      const t = flow.processMove(state, makeMove('move').payload);
      expect(t.ctx.gameover).toBe('A');
    }
  });

  test('phase automatically ends', () => {
    const game: Game = {
      phases: {
        A: {
          start: true,
          moves: {
            A: () => ({ win: 'A' }),
            B: ({ G }) => G,
          },
        },
      },
      endIf: ({ G }) => G.win,
    };
    const client = Client({ game });

    expect(client.getState().ctx.currentPlayer).toBe('0');
    client.moves.B();
    expect(client.getState().ctx.gameover).toBe(undefined);

    expect(client.getState().ctx.currentPlayer).toBe('0');
    client.moves.A();
    expect(client.getState().ctx.gameover).toBe('A');
    expect(
      client.getState().deltalog[client.getState().deltalog.length - 1].action
        .payload.type
    ).toBe('endPhase');
  });

  test('during game initialization with phases', () => {
    const flow = Flow({
      phases: {
        A: {
          start: true,
        },
      },
      endIf: () => 'gameover',
    });

    const state = flow.init({ G: {}, ctx: flow.ctx(2) } as State);
    expect(state.ctx.gameover).toBe('gameover');
  });
});

test('isPlayerActive', () => {
  const playerID = '0';

  const flow = Flow({});
  expect(flow.isPlayerActive({}, {} as Ctx, playerID)).toBe(false);
  expect(
    flow.isPlayerActive(
      {},
      { currentPlayer: '0', activePlayers: { '1': '' } } as unknown as Ctx,
      playerID
    )
  ).toBe(false);
  expect(flow.isPlayerActive({}, { currentPlayer: '0' } as Ctx, playerID)).toBe(
    true
  );
});

describe('endGame', () => {
  let client: ReturnType<typeof Client>;
  beforeEach(() => {
    const game: Game = {
      events: { endGame: true },
    };
    client = Client({ game });
  });

  test('without arguments', () => {
    client.events.endGame();
    expect(client.getState().ctx.gameover).toBe(true);
  });

  test('with arguments', () => {
    client.events.endGame(42);
    expect(client.getState().ctx.gameover).toBe(42);
  });
});

describe('endTurn args', () => {
  const flow = Flow({
    phases: { A: { start: true, next: 'B' }, B: {}, C: {} },
  });

  const state = { ctx: flow.ctx(3) } as State;

  beforeEach(() => {
    jest.resetAllMocks();
  });

  test('no args', () => {
    let t = state;
    t = flow.processEvent(t, gameEvent('endPhase'));
    t = flow.processEvent(t, gameEvent('endTurn'));
    expect(t.ctx.playOrderPos).toBe(1);
    expect(t.ctx.currentPlayer).toBe('1');
    expect(t.ctx.phase).toBe('B');
  });

  test('invalid arg to endTurn', () => {
    let t = state;
    t = flow.processEvent(t, gameEvent('endTurn', '2'));
    expect(error).toBeCalledWith(`invalid argument to endTurn: 2`);
    expect(t.ctx.currentPlayer).toBe('0');
  });

  test('valid args', () => {
    let t = state;
    t = flow.processEvent(t, gameEvent('endTurn', { next: '2' }));
    expect(t.ctx.playOrderPos).toBe(2);
    expect(t.ctx.currentPlayer).toBe('2');
  });
});

describe('pass args', () => {
  const flow = Flow({
    phases: { A: { start: true, next: 'B' }, B: {}, C: {} },
  });

  const state = { ctx: flow.ctx(3) } as State;

  beforeEach(() => {
    jest.resetAllMocks();
  });

  test('no args', () => {
    let t = state;
    t = flow.processEvent(t, gameEvent('pass'));
    expect(t.ctx.turn).toBe(1);
    expect(t.ctx.playOrderPos).toBe(1);
    expect(t.ctx.currentPlayer).toBe('1');
  });

  test('invalid arg to pass', () => {
    let t = state;
    t = flow.processEvent(t, gameEvent('pass', '2'));
    expect(error).toBeCalledWith(`invalid argument to endTurn: 2`);
    expect(t.ctx.currentPlayer).toBe('0');
  });

  test('valid args', () => {
    let t = state;
    t = flow.processEvent(t, gameEvent('pass', { remove: true }));
    expect(t.ctx.turn).toBe(1);
    expect(t.ctx.playOrderPos).toBe(0);
    expect(t.ctx.currentPlayer).toBe('1');
  });

  test('removing all players ends phase', () => {
    let t = state;
    t = flow.processEvent(t, gameEvent('pass', { remove: true }));
    t = flow.processEvent(t, gameEvent('pass', { remove: true }));
    t = flow.processEvent(t, gameEvent('pass', { remove: true }));
    expect(t.ctx.playOrderPos).toBe(0);
    expect(t.ctx.currentPlayer).toBe('0');
    expect(t.ctx.phase).toBe('B');
  });

  test('playOrderPos does not go out of bounds when passing at the end of the list', () => {
    let t = state;
    t = flow.processEvent(t, gameEvent('pass'));
    t = flow.processEvent(t, gameEvent('pass'));
    t = flow.processEvent(t, gameEvent('pass', { remove: true }));
    expect(t.ctx.currentPlayer).toBe('0');
  });

  test('removing a player deeper into play order returns correct updated playOrder', () => {
    let t = state;
    t = flow.processEvent(t, gameEvent('pass'));
    t = flow.processEvent(t, gameEvent('pass', { remove: true }));
    expect(t.ctx.playOrderPos).toBe(1);
    expect(t.ctx.currentPlayer).toBe('2');
  });
});

test('undoable moves', () => {
  const game: Game = {
    moves: {
      A: {
        move: () => ({ A: true }),
        undoable: ({ ctx }) => {
          return ctx.phase == 'A';
        },
      },
      B: {
        move: () => ({ B: true }),
        undoable: false,
      },
      C: () => ({ C: true }),
    },

    phases: {
      A: { start: true },
      B: {},
    },
  };

  const client = Client({ game });

  client.moves.A();
  expect(client.getState().G).toEqual({ A: true });
  client.undo();
  expect(client.getState().G).toEqual({});
  client.moves.B();
  expect(client.getState().G).toEqual({ B: true });
  client.undo();
  expect(client.getState().G).toEqual({ B: true });
  client.moves.C();
  expect(client.getState().G).toEqual({ C: true });
  client.undo();
  expect(client.getState().G).toEqual({ B: true });

  client.reset();
  client.events.setPhase('B');
  expect(client.getState().ctx.phase).toBe('B');

  client.moves.A();
  expect(client.getState().G).toEqual({ A: true });
  client.undo();
  expect(client.getState().G).toEqual({ A: true });
  client.moves.B();
  expect(client.getState().G).toEqual({ B: true });
  client.undo();
  expect(client.getState().G).toEqual({ B: true });
  client.moves.C();
  expect(client.getState().G).toEqual({ C: true });
  client.undo();
  expect(client.getState().G).toEqual({ B: true });
});

describe('moveMap', () => {
  const game: Game = {
    moves: { A: () => {} },

    turn: {
      stages: {
        SA: {
          moves: {
            A: () => {},
          },
        },
      },
    },

    phases: {
      PA: {
        moves: {
          A: () => {},
        },

        turn: {
          stages: {
            SB: {
              moves: {
                A: () => {},
              },
            },
          },
        },
      },
    },
  };

  test('basic', () => {
    const { moveMap } = Flow(game);
    expect(Object.keys(moveMap)).toEqual(['PA.A', 'PA.SB.A', '.SA.A']);
  });
});

describe('infinite loops', () => {
  test('infinite loop of self-ending phases via endIf', () => {
    const endIf = () => true;
    const game: Game = {
      phases: {
        A: { endIf, next: 'B', start: true },
        B: { endIf, next: 'A' },
      },
    };
    const client = Client({ game });
    expect(client.getState().ctx.phase).toBe(null);
  });

  test('infinite endPhase loop from phase.onBegin', () => {
    const onBegin = ({ events }) => void events.endPhase();
    const game: Game = {
      phases: {
        A: {
          onBegin,
          next: 'B',
          start: true,
          moves: {
            a: ({ events }) => void events.endPhase(),
          },
        },
        B: { onBegin, next: 'C' },
        C: { onBegin, next: 'A' },
      },
    };

    // The onBegin fails to end the phase during initialisation.
    const client = Client({ game, numPlayers: 3 });
    let state = client.getState();
    expect(state.ctx.phase).toBe('A');
    expect(state.ctx.turn).toBe(1);
    expect(error).toHaveBeenCalled();
    {
      const errorMessage = (error as jest.Mock).mock.calls[0][0];
      expect(errorMessage).toMatch(/events plugin declared action invalid/);
      expect(errorMessage).toMatch(/Maximum number of turn endings exceeded/);
    }
    jest.clearAllMocks();

    // Moves also fail because of the infinite loop (the game is stuck).
    client.moves.a();
    state = client.getState();
    expect(error).toHaveBeenCalled();
    {
      const errorMessage = (error as jest.Mock).mock.calls[0][0];
      expect(errorMessage).toMatch(/events plugin declared action invalid/);
      expect(errorMessage).toMatch(/Maximum number of turn endings exceeded/);
    }
    expect(state.ctx.phase).toBe('A');
    expect(state.ctx.turn).toBe(1);
  });

  test('double phase ending from client event and turn.onEnd', () => {
    const game: Game = {
      turn: {
        onEnd: ({ events }) => void events.endPhase(),
      },
      phases: {
        A: { next: 'B', start: true },
        B: { next: 'C' },
        C: { next: 'A' },
      },
    };
    const client = Client({ game });

    let state = client.getState();
    expect(state.ctx.phase).toBe('A');
    expect(state.ctx.turn).toBe(1);
    client.events.endPhase();

    state = client.getState();
    expect(state.ctx.phase).toBe('B');
    expect(state.ctx.turn).toBe(2);
  });

  test('infinite turn endings from turn.onBegin', () => {
    const game: Game = {
      moves: {
        endTurn: ({ events }) => {
          events.endTurn();
        },
      },
      turn: {
        onBegin: ({ events }) => void events.endTurn(),
      },
    };
    const client = Client({ game });
    const initialState = client.getState();
    expect(client.getState().ctx.currentPlayer).toBe('0');

    // Trigger infinite loop
    client.moves.endTurn();

    // Expect state to be unchanged and error to be logged.
    expect(error).toHaveBeenCalled();
    const errorMessage = (error as jest.Mock).mock.calls[0][0];
    expect(errorMessage).toMatch(/events plugin declared action invalid/);
    expect(errorMessage).toMatch(/Maximum number of turn endings exceeded/);
    expect(client.getState().ctx.currentPlayer).toBe('0');
    expect(client.getState()).toEqual({ ...initialState, deltalog: [] });
  });

  test('double turn ending from event and endIf', () => {
    const game: Game = {
      moves: {
        endTurn: ({ events }) => {
          events.endTurn();
        },
      },
      turn: {
        endIf: () => true,
      },
    };
    const client = Client({ game });

    // turn.endIf is ignored during game setup.
    let state = client.getState();
    expect(state.ctx.currentPlayer).toBe('0');
    expect(state.ctx.turn).toBe(1);

    // turn.endIf is ignored when the turn was just ended.
    client.moves.endTurn();
    state = client.getState();
    expect(state.ctx.currentPlayer).toBe('1');
    expect(state.ctx.turn).toBe(2);
  });

  test('endIf that triggers endIf', () => {
    const game: Game = {
      phases: {
        A: {
          endIf: ({ events }) => {
            events.setActivePlayers({ currentPlayer: 'A' });
          },
        },
      },
    };
    const client = Client({ game });
    client.events.setPhase('A');
    expect(error).toHaveBeenCalled();
    const errorMessage = (error as jest.Mock).mock.calls[0][0];
    expect(errorMessage).toMatch(/events plugin declared action invalid/);
    expect(errorMessage).toMatch(
      /Events must be called from moves or the `.+` hooks./
    );
  });
});

describe('events in hooks', () => {
  const moves = {
    setAutoEnd: () => ({ shouldEnd: true }),
  };

  describe('endTurn', () => {
    const conditionalEndTurn = ({ G, events }) => {
      if (!G.shouldEnd) return;
      G.shouldEnd = false;
      events.endTurn();
    };

    test('can end turn from turn.onBegin', () => {
      const client = Client({
        game: { moves, turn: { onBegin: conditionalEndTurn } },
      });

      client.moves.setAutoEnd();

      let state = client.getState();
      expect(state.ctx.turn).toBe(1);
      expect(state.ctx.currentPlayer).toBe('0');

      client.events.endTurn();
      state = client.getState();
      expect(state.ctx.turn).toBe(3);
      expect(state.ctx.currentPlayer).toBe('0');
    });

    test('cannot end turn from phase.onBegin', () => {
      const client = Client({
        game: {
          moves,
          phases: {
            A: { onBegin: conditionalEndTurn },
          },
        },
      });

      client.moves.setAutoEnd();

      let state = client.getState();
      expect(state.ctx.turn).toBe(1);
      expect(state.ctx.currentPlayer).toBe('0');
      expect(state.ctx.phase).toBeNull();

      client.events.setPhase('A');
      state = client.getState();
      expect(state.ctx.turn).toBe(2);
      expect(state.ctx.currentPlayer).toBe('1');
      expect(state.ctx.phase).toBe('A');
    });

    test('can end turn from turn.onBegin at start of phase', () => {
      const client = Client({
        game: {
          moves,
          phases: {
            A: {
              turn: { onBegin: conditionalEndTurn },
            },
          },
        },
      });

      client.moves.setAutoEnd();

      let state = client.getState();
      expect(state.ctx.phase).toBeNull();
      expect(state.ctx.turn).toBe(1);
      expect(state.ctx.currentPlayer).toBe('0');

      client.events.setPhase('A');
      state = client.getState();
      expect(state.ctx.phase).toBe('A');
      expect(state.ctx.turn).toBe(3);
      expect(state.ctx.currentPlayer).toBe('0');
    });

    test('cannot end turn from turn.onEnd', () => {
      const client = Client({
        game: {
          moves,
          turn: { onEnd: conditionalEndTurn },
        },
      });

      let state = client.getState();
      expect(state.ctx.turn).toBe(1);
      expect(state.ctx.currentPlayer).toBe('0');

      client.moves.setAutoEnd();
      client.events.endTurn();
      state = client.getState();
      expect(state.ctx.turn).toBe(1);
      expect(state.ctx.currentPlayer).toBe('0');
      expect(error).toHaveBeenCalled();
      const errorMessage = (error as jest.Mock).mock.calls[0][0];
      expect(errorMessage).toMatch(/events plugin declared action invalid/);
      expect(errorMessage).toMatch(/`endTurn` is disallowed in `onEnd` hooks/);
    });

    test('cannot end turn from phase.onEnd', () => {
      const client = Client({
        game: {
          moves,
          phases: {
            A: {
              start: true,
              onEnd: conditionalEndTurn,
            },
          },
        },
      });

      let state = client.getState();
      expect(state.ctx.turn).toBe(1);
      expect(state.ctx.currentPlayer).toBe('0');
      expect(state.ctx.phase).toBe('A');

      client.moves.setAutoEnd();
      client.events.endPhase();
      state = client.getState();
      expect(state.ctx.turn).toBe(1);
      expect(state.ctx.currentPlayer).toBe('0');
      expect(state.ctx.phase).toBe('A');
      expect(error).toHaveBeenCalled();
      const errorMessage = (error as jest.Mock).mock.calls[0][0];
      expect(errorMessage).toMatch(/events plugin declared action invalid/);
      expect(errorMessage).toMatch(/`endTurn` is disallowed in `onEnd` hooks/);
    });
  });

  describe('endPhase', () => {
    const conditionalEndPhase = ({ G, events }) => {
      if (!G.shouldEnd) return;
      G.shouldEnd = false;
      events.endPhase();
    };

    test('can end phase from turn.onBegin', () => {
      const client = Client({
        game: {
          moves,
          phases: {
            A: {
              start: true,
              turn: { onBegin: conditionalEndPhase },
            },
          },
        },
      });

      let state = client.getState();
      expect(state.ctx.turn).toBe(1);
      expect(state.ctx.currentPlayer).toBe('0');
      expect(state.ctx.phase).toBe('A');

      client.moves.setAutoEnd();
      client.events.endTurn();
      state = client.getState();
      expect(state.ctx.turn).toBe(3);
      expect(state.ctx.currentPlayer).toBe('0');
      expect(state.ctx.phase).toBeNull();
    });

    test('can end phase from phase.onBegin', () => {
      const client = Client({
        game: {
          moves,
          phases: {
            A: { onBegin: conditionalEndPhase },
          },
        },
      });

      let state = client.getState();
      expect(state.ctx.turn).toBe(1);
      expect(state.ctx.currentPlayer).toBe('0');
      expect(state.ctx.phase).toBeNull();

      client.moves.setAutoEnd();
      client.events.setPhase('A');
      state = client.getState();
      expect(state.ctx.turn).toBe(3);
      expect(state.ctx.currentPlayer).toBe('0');
      expect(state.ctx.phase).toBeNull();
    });

    test('can end phase from turn.onEnd', () => {
      const client = Client({
        game: {
          moves,
          phases: {
            A: {
              start: true,
              turn: { onEnd: conditionalEndPhase },
            },
          },
        },
      });

      let state = client.getState();
      expect(state.ctx.turn).toBe(1);
      expect(state.ctx.currentPlayer).toBe('0');
      expect(state.ctx.phase).toBe('A');

      client.moves.setAutoEnd();
      client.events.endTurn();
      state = client.getState();
      // TODO: This is likely not the desired behaviour. Turn 1 is ended,
      // then the phase is ended, automatically ending turn 2, ending up in turn 3.
      // Turn 2 is effectively skipped. Works better with TurnOrder.CONTINUE.
      expect(state.ctx.turn).toBe(3);
      expect(state.ctx.currentPlayer).toBe('0');
      expect(state.ctx.phase).toBeNull();
    });

    test('cannot end phase from phase.onEnd', () => {
      const client = Client({
        game: {
          moves,
          phases: {
            A: {
              start: true,
              next: 'B',
              onEnd: conditionalEndPhase,
            },
            B: {},
          },
        },
      });

      let state = client.getState();
      expect(state.ctx.turn).toBe(1);
      expect(state.ctx.currentPlayer).toBe('0');
      expect(state.ctx.phase).toBe('A');

      client.moves.setAutoEnd();
      client.events.endPhase();
      state = client.getState();
      expect(state.ctx.turn).toBe(1);
      expect(state.ctx.currentPlayer).toBe('0');
      expect(state.ctx.phase).toBe('A');
      expect(error).toHaveBeenCalled();
      const errorMessage = (error as jest.Mock).mock.calls[0][0];
      expect(errorMessage).toMatch(/events plugin declared action invalid/);
      expect(errorMessage).toMatch(
        /`setPhase` & `endPhase` are disallowed in a phase’s `onEnd` hook/
      );
    });
  });
});

describe('activePlayers', () => {
  test('sets activePlayers at each turn', () => {
    const game: Game = {
      turn: {
        stages: { A: {}, B: {} },
        activePlayers: {
          currentPlayer: 'A',
          others: 'B',
        },
      },
    };

    const client = Client({ game, numPlayers: 3 });

    expect(client.getState().ctx.currentPlayer).toBe('0');
    expect(client.getState().ctx.activePlayers).toEqual({
      '0': 'A',
      '1': 'B',
      '2': 'B',
    });

    client.events.endTurn();

    expect(client.getState().ctx.currentPlayer).toBe('1');
    expect(client.getState().ctx.activePlayers).toEqual({
      '0': 'B',
      '1': 'A',
      '2': 'B',
    });
  });
});

test('events in hooks triggered by moves should be processed', () => {
  const game: Game = {
    turn: {
      onBegin: ({ events }) => {
        events.setActivePlayers({ currentPlayer: 'A' });
      },
    },
    moves: {
      endTurn: ({ events }) => {
        events.endTurn();
      },
    },
  };

  const client = Client({ game, numPlayers: 3 });

  expect(client.getState().ctx.currentPlayer).toBe('0');
  expect(client.getState().ctx.activePlayers).toEqual({
    '0': 'A',
  });

  client.moves.endTurn();

  expect(client.getState().ctx.currentPlayer).toBe('1');
  expect(client.getState().ctx.activePlayers).toEqual({
    '1': 'A',
  });
});

test('stage events should not be processed out of turn', () => {
  const game: Game = {
    phases: {
      A: {
        start: true,
        turn: {
          activePlayers: {
            all: 'A1',
          },
          stages: {
            A1: {
              moves: {
                endStage: ({ G, events }) => {
                  G.endStage = true;
                  events.endStage();
                },
              },
            },
          },
        },
        endIf: ({ G }) => G.endStage,
        next: 'B',
      },
      B: {
        turn: {
          activePlayers: {
            all: 'B1',
          },
          stages: {
            B1: {},
          },
        },
      },
    },
  };

  const client = Client({ game, numPlayers: 3 });

  expect(client.getState().ctx.activePlayers).toEqual({
    '0': 'A1',
    '1': 'A1',
    '2': 'A1',
  });

  client.moves.endStage();

  expect(client.getState().ctx.activePlayers).toEqual({
    '0': 'B1',
    '1': 'B1',
    '2': 'B1',
  });
});

describe('backwards compatibility for moveLimit', () => {
  test('turn config maps moveLimit to minMoves/maxMoves', () => {
    const flow = Flow({
      moves: {
        pass: () => {},
      },
      turn: {
        moveLimit: 2,
      },
    });
    let state = flow.init({ ctx: flow.ctx(2) } as State);

    expect(state.ctx.turn).toBe(1);
    expect(state.ctx.currentPlayer).toBe('0');

    state = flow.processMove(state, makeMove('pass', null, '0').payload);
    state = flow.processMove(state, makeMove('pass', null, '0').payload);

    expect(state.ctx.turn).toBe(2);
    expect(state.ctx.currentPlayer).toBe('1');

    state = flow.processMove(state, makeMove('pass', null, '1').payload);

    state = flow.processEvent(state, gameEvent('endTurn', null, '1'));

    // player should not be able to endTurn because they haven't made minMoves yet

    expect(state.ctx.turn).toBe(2);
    expect(state.ctx.currentPlayer).toBe('1');
  });

  test('setActivePlayers maps moveLimit to maxMoves only', () => {
    const flow = Flow({});
    let state = flow.init({ ctx: flow.ctx(2) } as State);

    expect(state.ctx._activePlayersMinMoves).toBeNull();
    expect(state.ctx._activePlayersMaxMoves).toBeNull();

    state = flow.processEvent(
      state,
      gameEvent('setActivePlayers', { all: 'A', moveLimit: 1 })
    );

    expect(state.ctx._activePlayersMinMoves).toBeNull();
    expect(state.ctx._activePlayersMaxMoves).toEqual({ '0': 1, '1': 1 });
  });

  test('setStage maps moveLimit to maxMoves only', () => {
    const flow = Flow({});
    let state = flow.init({ ctx: flow.ctx(2) } as State);

    expect(state.ctx._activePlayersMinMoves).toBeNull();
    expect(state.ctx._activePlayersMaxMoves).toBeNull();
    state = flow.processEvent(
      state,
      gameEvent('setStage', { stage: 'A', moveLimit: 2 })
    );
    expect(state.ctx._activePlayersMinMoves).toBeNull();
    expect(state.ctx._activePlayersMaxMoves).toEqual({ '0': 2 });
  });
});

// These tests serve to document the order in which the various game hooks
// are executed and also to catch any potential breaking changes.
describe('hook execution order', () => {
  const calls: string[] = [];
  afterEach(() => {
    calls.length = 0;
  });

  const client = Client({
    playerID: '0',
    game: {
      moves: {
        move: () => void calls.push('move'),
        setStage: ({ events }) => {
          events.setStage('A');
          calls.push('moves.setStage');
        },
        endStage: ({ events }) => {
          events.endStage();
          calls.push('moves.endStage');
        },
<<<<<<< HEAD
        setActivePlayers: ({ events }) => {
          events.setActivePlayers({ all: 'A', moveLimit: 1 });
=======
        setActivePlayers: (G, ctx) => {
          ctx.events.setActivePlayers({ all: 'A', minMoves: 1, maxMoves: 1 });
>>>>>>> 4165d45d
          calls.push('moves.setActivePlayers');
        },
      },
      endIf: () => void calls.push('game.endIf'),
      onEnd: () => void calls.push('game.onEnd'),
      turn: {
        activePlayers: { all: 'A' },
        endIf: () => void calls.push('turn.endIf'),
        onBegin: () => void calls.push('turn.onBegin'),
        onMove: () => void calls.push('turn.onMove'),
        onEnd: () => void calls.push('turn.onEnd'),
        order: {
          first: () => calls.push('turn.order.first') && 0,
          next: () => calls.push('turn.order.next') && 0,
          playOrder: () => calls.push('turn.order.playOrder') && ['0', '1'],
        },
      },
      phases: {
        A: {
          start: true,
          next: 'B',
          endIf: () => void calls.push('phaseA.endIf'),
          onBegin: () => void calls.push('phaseA.onBegin'),
          onEnd: () => void calls.push('phaseA.onEnd'),
        },
        B: {
          next: 'A',
          endIf: () => void calls.push('phaseB.endIf'),
          onBegin: () => void calls.push('phaseB.onBegin'),
          onEnd: () => void calls.push('phaseB.onEnd'),
        },
      },
    },
  });

  test('hooks called during setup', () => {
    expect(calls).toEqual([
      'game.endIf',
      'phaseA.endIf',
      'phaseA.onBegin',
      'game.endIf',
      'phaseA.endIf',
      'turn.order.playOrder',
      'turn.order.first',
      'turn.onBegin',
      'game.endIf',
      'phaseA.endIf',
    ]);
  });

  test('hooks called on move', () => {
    client.moves.move();
    expect(calls).toEqual([
      'move',
      'turn.onMove',
      'game.endIf',
      'phaseA.endIf',
      'turn.endIf',
    ]);
  });

  test('hooks called on setStage', () => {
    client.events.setStage('B');
    expect(calls).toEqual([
      'game.endIf',
      'phaseA.endIf',
      'game.endIf',
      'phaseA.endIf',
      'turn.endIf',
    ]);
  });

  test('hooks called on endStage', () => {
    client.updatePlayerID('1');
    client.events.endStage();
    client.updatePlayerID('0');
    expect(calls).toEqual([
      'game.endIf',
      'phaseA.endIf',
      'game.endIf',
      'phaseA.endIf',
      'turn.endIf',
    ]);
  });

  test('hooks called on setActivePlayers', () => {
    client.events.setActivePlayers({});
    expect(calls).toEqual(['game.endIf', 'phaseA.endIf', 'turn.endIf']);
  });

  test('hooks called on setStage triggered by move', () => {
    client.moves.setStage();
    expect(calls).toEqual([
      'moves.setStage',
      'turn.onMove',
      'game.endIf',
      'phaseA.endIf',
      'turn.endIf',
      'game.endIf',
      'phaseA.endIf',
      'game.endIf',
      'phaseA.endIf',
      'turn.endIf',
    ]);
  });

  test('hooks called on endStage triggered by move', () => {
    client.moves.endStage();
    expect(calls).toEqual([
      'moves.endStage',
      'turn.onMove',
      'game.endIf',
      'phaseA.endIf',
      'turn.endIf',
      'game.endIf',
      'phaseA.endIf',
      'game.endIf',
      'phaseA.endIf',
      'turn.endIf',
    ]);
  });

  test('hooks called on setActivePlayers triggered by move', () => {
    client.moves.setActivePlayers();
    expect(calls).toEqual([
      'moves.setActivePlayers',
      'turn.onMove',
      'game.endIf',
      'phaseA.endIf',
      'turn.endIf',
      'game.endIf',
      'phaseA.endIf',
      'turn.endIf',
    ]);
  });

  test('hooks called on stage end triggered by maxMoves', () => {
    client.updatePlayerID('1');
    client.moves.move();
    client.updatePlayerID('0');
    expect(calls).toEqual([
      'move',
      'turn.onMove',
      'game.endIf',
      'phaseA.endIf',
      'turn.endIf',
    ]);
  });

  test('hooks called on endTurn', () => {
    client.events.endTurn();
    expect(calls).toEqual([
      'turn.onEnd',
      'game.endIf',
      'phaseA.endIf',
      'turn.order.next',
      'game.endIf',
      'phaseA.endIf',
      'turn.onBegin',
      'game.endIf',
      'phaseA.endIf',
    ]);
  });

  test('hooks called on endPhase', () => {
    client.events.endPhase();
    expect(calls).toEqual([
      'turn.onEnd',
      'phaseA.onEnd',
      'game.endIf',
      'game.endIf',
      'phaseB.endIf',
      'phaseB.onBegin',
      'game.endIf',
      'phaseB.endIf',
      'turn.order.playOrder',
      'turn.order.first',
      'turn.onBegin',
      'game.endIf',
      'phaseB.endIf',
    ]);
  });

  test('hooks called on endGame', () => {
    client.events.endGame(5);
    expect(calls).toEqual(['phaseB.onEnd', 'game.onEnd']);
  });
});<|MERGE_RESOLUTION|>--- conflicted
+++ resolved
@@ -2065,13 +2065,8 @@
           events.endStage();
           calls.push('moves.endStage');
         },
-<<<<<<< HEAD
         setActivePlayers: ({ events }) => {
-          events.setActivePlayers({ all: 'A', moveLimit: 1 });
-=======
-        setActivePlayers: (G, ctx) => {
-          ctx.events.setActivePlayers({ all: 'A', minMoves: 1, maxMoves: 1 });
->>>>>>> 4165d45d
+          events.setActivePlayers({ all: 'A', minMoves: 1, maxMoves: 1 });
           calls.push('moves.setActivePlayers');
         },
       },
