--- conflicted
+++ resolved
@@ -97,15 +97,6 @@
   }
 });
 
-<<<<<<< HEAD
-describe('secondsPerTurn', () => {
-  it('when turn start - start timer', () => {
-    // WIP
-  });
-  it('turn end when time is out', () => {
-    // WIP
-  });
-=======
 test('onTurnBegin', () => {
   {
     const onTurnBegin = jest.fn(G => G);
@@ -142,8 +133,15 @@
     expect(onTurnBegin).not.toHaveBeenCalled();
     expect(onTurnBeginOverride).toHaveBeenCalled();
   }
->>>>>>> f510b69c
-});
+});
+
+describe('secondsPerTurn', () => {
+  it('when turn start - start timer', () => {
+    // WIP
+  });
+  it('turn end when time is out', () => {
+    // WIP
+  });
 
 test('onTurnEnd', () => {
   {
