--- conflicted
+++ resolved
@@ -96,15 +96,9 @@
   if (ctx.random === undefined || ctx.random.prngstate === undefined) {
     // no call to a random function has been made.
     // pre-populate the state info
-<<<<<<< HEAD
-    randomfn = new impl(ctx.seed, { state: true });
+    randomfn = new impl(ctx.random.seed, { state: true });
   } else {
-    randomfn = new impl('', { state: ctx.prngstate });
-=======
-    randomfn = new seedrandom.alea(ctx.random.seed, { state: true });
-  } else {
-    randomfn = new seedrandom.alea('', { state: ctx.random.prngstate });
->>>>>>> 2c11a05f
+    randomfn = new impl('', { state: ctx.random.prngstate });
   }
   return randomfn;
 }
