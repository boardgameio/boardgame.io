/*
 * Copyright 2017 The boardgame.io Authors
 *
 * Use of this source code is governed by a MIT-style
 * license that can be found in the LICENSE file or at
 * https://opensource.org/licenses/MIT.
 */

import { parse, stringify } from 'flatted';
import * as Actions from './action-types';
import { Random } from './random';
import { Events } from './events';

/**
 * Moves can return this when they want to indicate
 * that the combination of arguments is illegal and
 * the move ought to be discarded.
 */
export const INVALID_MOVE = 'INVALID_MOVE';

/**
 * Context API to allow writing custom logs in games.
 */
export class GameLoggerCtxAPI {
  constructor() {
    this._payload = undefined;
  }

  _api() {
    return {
      setPayload: payload => {
        this._payload = payload;
      },
    };
  }

  attach(ctx) {
    return { ...ctx, log: this._api() };
  }

  update(state) {
    if (this._payload === undefined) {
      return state;
    }

    // attach the payload to the last log event
    let deltalog = state.deltalog;
    deltalog[deltalog.length - 1] = {
      ...deltalog[deltalog.length - 1],
      payload: this._payload,
    };
    this._payload = undefined;

    return { ...state, deltalog };
  }

  static detach(ctx) {
    const { log, ...ctxWithoutLog } = ctx; // eslint-disable-line no-unused-vars
    return ctxWithoutLog;
  }
}

/**
 * This class is used to attach/detach various utility objects
 * onto a ctx, without having to manually attach/detach them
 * all separately.
 */
export class ContextEnhancer {
  constructor(ctx, game, player) {
    this.random = new Random(ctx);
    this.events = new Events(game.flow, player);
    this.log = new GameLoggerCtxAPI();
  }

  attachToContext(ctx) {
    let ctxWithAPI = this.random.attach(ctx);
    ctxWithAPI = this.events.attach(ctxWithAPI);
    ctxWithAPI = this.log.attach(ctxWithAPI);
    return ctxWithAPI;
  }

  static detachAllFromContext(ctx) {
    let ctxWithoutAPI = Random.detach(ctx);
    ctxWithoutAPI = Events.detach(ctxWithoutAPI);
    ctxWithoutAPI = GameLoggerCtxAPI.detach(ctxWithoutAPI);
    return ctxWithoutAPI;
  }

  update(state, updateEvents) {
    let newState = updateEvents ? this.events.update(state) : state;
    newState = this.random.update(newState);
    newState = this.log.update(newState);
    return newState;
  }

  updateAndDetach(state, updateEvents) {
    const newState = this.update(state, updateEvents);
    newState.ctx = ContextEnhancer.detachAllFromContext(newState.ctx);
    return newState;
  }
}

/**
 * CreateGameReducer
 *
 * Creates the main game state reducer.
 * @param {...object} game - Return value of Game().
 * @param {...object} numPlayers - The number of players.
 * @param {...object} multiplayer - Set to true if we are in a multiplayer client.
 */
export function CreateGameReducer({
  game,
  numPlayers,
  multiplayer,
  gameSetupData,
}) {
  if (!numPlayers) {
    numPlayers = 2;
  }

  let ctx = game.flow.ctx(numPlayers);

  let seed = game.seed;
  if (seed === undefined) {
    seed = Random.seed();
  }
  ctx._random = { seed };

  const apiCtx = new ContextEnhancer(ctx, game, ctx.currentPlayer);
  let ctxWithAPI = apiCtx.attachToContext(ctx);

  let initialG = game.setup(ctxWithAPI);
  game.plugins.filter(plugin => plugin.setup !== undefined).forEach(plugin => {
    initialG = plugin.setup(initialG, ctxWithAPI);
  });

  const initial = {
    // User managed state.
<<<<<<< HEAD
    G: game.setup(ctxWithAPI, gameSetupData),
=======
    G: initialG,
>>>>>>> e0413de5

    // Framework managed state.
    ctx: ctx,

    // List of {G, ctx} pairs that can be undone.
    _undo: [],

    // List of {G, ctx} pairs that can be redone.
    _redo: [],

    // A monotonically non-decreasing ID to ensure that
    // state updates are only allowed from clients that
    // are at the same version that the server.
    _stateID: 0,

    // A snapshot of this object so that actions can be
    // replayed over it to view old snapshots.
    _initial: {},
  };

  let state = game.flow.init({ G: initial.G, ctx: ctxWithAPI });

  initial.G = state.G;
  initial._undo = state._undo;
  state = apiCtx.updateAndDetach(state, true);
  initial.ctx = state.ctx;

  const deepCopy = obj => parse(stringify(obj));
  initial._initial = deepCopy(initial);

  /**
   * GameReducer
   *
   * Redux reducer that maintains the overall game state.
   * @param {object} state - The state before the action.
   * @param {object} action - A Redux action.
   */
  return (state = initial, action) => {
    switch (action.type) {
      case Actions.GAME_EVENT: {
        state = { ...state, deltalog: [] };

        // Process game events only on the server.
        // These events like `endTurn` typically
        // contain code that may rely on secret state
        // and cannot be computed on the client.
        if (multiplayer) {
          return state;
        }

        // Ignore the event if the player isn't allowed to make it.
        if (
          action.payload.playerID !== null &&
          action.payload.playerID !== undefined &&
          !game.flow.canPlayerCallEvent(
            state.G,
            state.ctx,
            action.payload.playerID
          )
        ) {
          return state;
        }

        const apiCtx = new ContextEnhancer(
          state.ctx,
          game,
          action.payload.playerID
        );
        state.ctx = apiCtx.attachToContext(state.ctx);

        let newState = game.flow.processGameEvent(state, action);

        newState = apiCtx.updateAndDetach(newState, true);

        return { ...newState, _stateID: state._stateID + 1 };
      }

      case Actions.MAKE_MOVE: {
        state = { ...state, deltalog: [] };

        // Check whether the game knows the move at all.
        if (!game.moveNames.includes(action.payload.type)) {
          return state;
        }

        // Ignore the move if it isn't allowed at this point.
        if (!game.flow.canMakeMove(state.G, state.ctx, action.payload.type)) {
          return state;
        }

        // Ignore the move if the player isn't allowed to make it.
        if (
          action.payload.playerID !== null &&
          action.payload.playerID !== undefined &&
          !game.flow.canPlayerMakeMove(
            state.G,
            state.ctx,
            action.payload.playerID
          )
        ) {
          return state;
        }

        const apiCtx = new ContextEnhancer(
          state.ctx,
          game,
          action.payload.playerID
        );
        let ctxWithAPI = apiCtx.attachToContext(state.ctx);

        // Process the move.
        let G = game.processMove(state.G, action.payload, ctxWithAPI);
        if (G === INVALID_MOVE) {
          // the game declared the move as invalid.
          return state;
        }

        // don't call into events here
        const newState = apiCtx.updateAndDetach(
          { ...state, deltalog: [{ action, _stateID: state._stateID }] },
          false
        );
        let ctx = newState.ctx;

        // Undo changes to G if the move should not run on the client.
        if (
          multiplayer &&
          !game.flow.optimisticUpdate(G, ctx, action.payload)
        ) {
          G = state.G;
        }

        state = { ...newState, G, ctx, _stateID: state._stateID + 1 };

        // If we're on the client, just process the move
        // and no triggers in multiplayer mode.
        // These will be processed on the server, which
        // will send back a state update.
        if (multiplayer) {
          return state;
        }

        // Allow the flow reducer to process any triggers that happen after moves.
        ctxWithAPI = apiCtx.attachToContext(state.ctx);
        state = game.flow.processMove(
          { ...state, ctx: ctxWithAPI },
          action.payload
        );
        state = apiCtx.updateAndDetach(state, true);

        return state;
      }

      case Actions.UPDATE:
      case Actions.SYNC: {
        return action.state;
      }

      case Actions.RESET: {
        return initial;
      }

      case Actions.UNDO: {
        const { _undo, _redo } = state;

        if (_undo.length < 2) {
          return state;
        }

        const last = _undo[_undo.length - 1];
        const restore = _undo[_undo.length - 2];

        // Only allow undoable moves to be undone.
        if (!game.flow.canUndoMove(state.G, state.ctx, last.moveType)) {
          return state;
        }

        return {
          ...state,
          G: restore.G,
          ctx: restore.ctx,
          _undo: _undo.slice(0, _undo.length - 1),
          _redo: [last, ..._redo],
        };
      }

      case Actions.REDO: {
        const { _undo, _redo } = state;

        if (_redo.length == 0) {
          return state;
        }

        const first = _redo[0];

        return {
          ...state,
          G: first.G,
          ctx: first.ctx,
          _undo: [..._undo, first],
          _redo: _redo.slice(1),
        };
      }

      default: {
        return state;
      }
    }
  };
}<|MERGE_RESOLUTION|>--- conflicted
+++ resolved
@@ -129,18 +129,14 @@
   const apiCtx = new ContextEnhancer(ctx, game, ctx.currentPlayer);
   let ctxWithAPI = apiCtx.attachToContext(ctx);
 
-  let initialG = game.setup(ctxWithAPI);
+  let initialG = game.setup(ctxWithAPI, gameSetupData);
   game.plugins.filter(plugin => plugin.setup !== undefined).forEach(plugin => {
     initialG = plugin.setup(initialG, ctxWithAPI);
   });
 
   const initial = {
     // User managed state.
-<<<<<<< HEAD
-    G: game.setup(ctxWithAPI, gameSetupData),
-=======
     G: initialG,
->>>>>>> e0413de5
 
     // Framework managed state.
     ctx: ctx,
