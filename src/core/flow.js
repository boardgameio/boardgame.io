/*
 * Copyright 2017 The boardgame.io Authors
 *
 * Use of this source code is governed by a MIT-style
 * license that can be found in the LICENSE file or at
 * https://opensource.org/licenses/MIT.
 */

import { TurnOrder } from './turn-order';
import { Random } from './random';
import { Events } from './events';
import { Timer } from './timer';

/**
 * This function checks whether a player is allowed to make a move.
 *
 * @param {object} G     - The Game instance
 * @param {object} ctx   - The ctx instance
 * @param {object} opts  - Options - used here to transport the playerID.
 */
function canMakeMoveDefault(G, ctx, opts) {
  const { playerID } = opts || {};

  // In multiplayer mode, the default playerID is null, which corresponds
  // to a spectator that can't make moves.
  if (playerID === null) {
    return true;
  }

  // In singleplayer mode (and most unit tests), the default playerID
  // is undefined, and can always make moves.
  if (playerID === undefined) {
    return true;
  }

  const actionPlayers = ctx.actionPlayers || [];

  // Explicitly do not allow the current player
  // When he is allowed to make a move, his playerID
  // must be included in actionPlayers.
  return actionPlayers.includes(playerID) || actionPlayers.includes('any');
}

/**
 * Helper to create a reducer that manages ctx (with the
 * ability to also update G).
 *
 * You probably want to use FlowWithPhases below, but you might
 * need to use this directly if you are creating a very customized
 * game flow that it cannot handle.
 *
 * @param {...object} ctx - Function with the signature
 *                          numPlayers => ctx
 *                          that determines the initial value of ctx.
 * @param {...object} events - Object containing functions
 *                             named after events that this
 *                             reducer will handle. Each function
 *                             has the following signature:
 *                             ({G, ctx}) => {G, ctx}
 * @param {...object} processMove - A function that's called whenever a move is made.
 *                                  (state, action, dispatch) => state.
 * @param {...object} optimisticUpdate - (G, ctx, move) => boolean
 *                                       Control whether a move should
 *                                       be executed optimistically on
 *                                       the client while waiting for
 *                                       the result of execution from
 *                                       the server.
 * @param {...object} canMakeMove - (G, ctx, opts) => boolean
 *                                  Predicate to determine whether the player
 *                                  identified by playerID is allowed to make a move.
 *                                  opts contains an object { type, args, playerID },
 *                                  which is the payload of makeMove().
 */
export function Flow({
  ctx,
  events,
  init,
  processMove,
  optimisticUpdate,
  canMakeMove,
}) {
  if (!ctx) ctx = () => ({});
  if (!events) events = {};
  if (!init) init = state => state;
  if (!processMove) processMove = state => state;
  if (!canMakeMove) canMakeMove = canMakeMoveDefault;

  if (optimisticUpdate === undefined) {
    optimisticUpdate = () => true;
  }

  const dispatch = (state, action) => {
    if (events.hasOwnProperty(action.type)) {
      const context = { playerID: action.playerID };
      const args = [state].concat(action.args);
      const oldLog = state.log || [];
      const log = [...oldLog, action];
      const newState = events[action.type].apply(context, args);
      return { ...newState, log };
    }
    return state;
  };

  return {
    ctx,
    init,

    eventNames: Object.getOwnPropertyNames(events),

    processMove: (state, action) => {
      return processMove(state, action, dispatch);
    },

    processGameEvent: (state, action) => {
      return dispatch(state, action);
    },

    optimisticUpdate,

    // Disallow moves once the game is over.
    // Also call any provided additional validation.
    canMakeMove: (G, ctx, opts) => {
      if (ctx.gameover !== undefined) return false;
      return canMakeMove(G, ctx, opts);
    },
  };
}

/**
 * FlowWithPhases
 *
 * A very customizable game flow that introduces phases to the
 * game. Each phase can be configured with:
 * - A custom turn order.
 * - Automatically executed setup / cleanup code.
 * - Custom phase end conditions.
 * - A move whitelist that disallows other moves during the phase.
 *
 * @param {...object} movesPerTurn - End the turn automatically after a certain number
 *                                   of moves (default: undefined, i.e. the turn does
 *                                   not automatically end after a certain number of moves).
 *
 * @param {...object} endTurnIf - The turn automatically ends if this function
 *                                returns true (checked after each move).
 *                                (G, ctx) => boolean
 *
 * @param {...object} endGameIf - The game automatically ends if this function
 *                                returns anything (checked after each move).
 *                                The return value is available at ctx.gameover.
 *                                (G, ctx) => {}
 *
 * @param {...object} onTurnBegin - Any code to run when a turn begins.
 *                                 (G, ctx) => G
 *
 * @param {...object} onTurnEnd - Any code to run when a turn ends.
 *                                (G, ctx) => G
 *
 * @param {...object} onMove - Any code to run at the end of a move.
 *                             (G, ctx, { type: 'moveName', args: [] }) => G
 *
 * @param {...object} turnOrder - Customize the turn order (see turn-order.js).
 *
 * @param {...object} endTurn - Set to false to disable the `endTurn` event.
 *
 * @param {...object} endPhase - Set to false to disable the `endPhase` event.
 *
 * @param {...object} endGame - Set to true to enable the `endGame` event.
 *
 * @param {...object} undoableMoves - List of moves that are undoable,
 *                                   (default: undefined, i.e. all moves are undoable).
 *
 * @param {...object} allowedMoves - List of moves that are allowed.
 *                                   This can be either an array of
 *                                   move names or a function with the
 *                                   signature (G, ctx) => [].
 *                                   null (or a function returning
 *                                   null) indicates that all moves
 *                                   are allowed (this is the default).
 *
 * @param {...object} optimisticUpdate - (G, ctx, move) => boolean
 *                                       Control whether a move should
 *                                       be executed optimistically on
 *                                       the client while waiting for
 *                                       the result of execution from
 *                                       the server.
 *
 * @param {...object} phases - A list of phases in the game.
 *
 * Each phase is described by an object:
 * {
 *   name: 'phase_name',
 *
 *   // Any setup code to run before the phase begins.
 *   onPhaseBegin: (G, ctx) => G,
 *
 *   // Any cleanup code to run after the phase ends.
 *   onPhaseEnd: (G, ctx) => G,
 *
 *   // The phase ends if this function returns true.
 *   // If the return value is the name of another phase,
 *   // that will be chosen as the next phase (as opposed
 *   // to the next one in round-robin order).
 *   // The phase can also end when the `endPhase` game event happens.
 *   endPhaseIf: (G, ctx) => {},
 *
 *   Phase-specific options that override their global equivalents:
 *
 *   // A phase-specific endTurnIf.
 *   endTurnIf: (G, ctx) => boolean,
 *
 *   // A phase-specific endGameIf.
 *   endGameIf: (G, ctx) => {},
 *
 *   // A phase-specific onTurnBegin
 *   onTurnBegin: (G, ctx) => G,
 *
 *   // A phase-specific onTurnEnd.
 *   onTurnEnd: (G, ctx) => G,
 *
 *   // A phase-specific onMove.
 *   onMove - (G, ctx) => G,
 *
 *   // A phase-specific turnOrder.
 *   turnOrder: TurnOrder.DEFAULT,
 *
 *   // A phase-specific movesPerTurn.
 *   movesPerTurn: integer,
 *
 *   // List of moves or a function that returns a list of moves
 *   // that are allowed in this phase.
 *   allowedMoves: (G, ctx) => ['moveA', ...],
 * }
 */
export function FlowWithPhases({
  phases,
  movesPerTurn,
  secondsPerTurn,
  secondsPerPhase,
  endTurnIf,
  endGameIf,
  onTurnBegin,
  onTurnEnd,
  onMove,
  turnOrder,
  endTurn,
  endPhase,
  endGame,
  undoableMoves,
  allowedMoves,
  optimisticUpdate,
}) {
  // Attach defaults.
  if (endPhase === undefined && phases) {
    endPhase = true;
  }
  if (endTurn === undefined) {
    endTurn = true;
  }
  if (endGame === undefined) {
    endGame = false;
  }
  if (optimisticUpdate === undefined) {
    optimisticUpdate = () => true;
  }
  if (!phases) phases = [{ name: 'default' }];
  if (!endTurnIf) endTurnIf = () => false;
  if (!endGameIf) endGameIf = () => undefined;
  if (!onTurnBegin) onTurnBegin = G => G;
  if (!onTurnEnd) onTurnEnd = G => G;
  if (!onMove) onMove = G => G;
  if (!turnOrder) turnOrder = TurnOrder.DEFAULT;
  if (allowedMoves === undefined) allowedMoves = null;

  let phaseKeys = [];
  let phaseMap = {};

  const turnTimer = new Timer();
  const phaseTimer = new Timer();

  for (let conf of phases) {
    phaseKeys.push(conf.name);
    phaseMap[conf.name] = conf;

    if (conf.endPhaseIf === undefined) {
      conf.endPhaseIf = () => false;
    }
    if (conf.onPhaseBegin === undefined) {
      conf.onPhaseBegin = G => G;
    }
    if (conf.onPhaseEnd === undefined) {
      conf.onPhaseEnd = G => G;
    }
    if (conf.movesPerTurn === undefined) {
      conf.movesPerTurn = movesPerTurn;
    }
    if (conf.secondsPerTurn === undefined) {
      conf.secondsPerTurn = secondsPerTurn;
    }
    if (conf.secondsPerPhase === undefined) {
      conf.secondsPerPhase = secondsPerPhase;
    }
    if (conf.endTurnIf === undefined) {
      conf.endTurnIf = endTurnIf;
    }
    if (conf.endGameIf === undefined) {
      conf.endGameIf = endGameIf;
    }
    if (conf.onTurnBegin === undefined) {
      conf.onTurnBegin = onTurnBegin;
    }
    if (conf.onTurnEnd === undefined) {
      conf.onTurnEnd = onTurnEnd;
    }
    if (conf.onMove === undefined) {
      conf.onMove = onMove;
    }
    if (conf.turnOrder === undefined) {
      conf.turnOrder = turnOrder;
    }
    if (conf.allowedMoves === undefined) {
      conf.allowedMoves = allowedMoves;
    }
    if (typeof conf.allowedMoves !== 'function') {
      const t = conf.allowedMoves;
      conf.allowedMoves = () => t;
    }
  }

  const endTurnIfWrap = (G, ctx) => {
    const conf = phaseMap[ctx.phase];
    if (conf.movesPerTurn && ctx.currentPlayerMoves >= conf.movesPerTurn) {
      return true;
    }
    return conf.endTurnIf(G, ctx);
  };

  const getCurrentPlayer = (playOrder, playOrderPos) => {
    if (playOrderPos === undefined) {
      return 'any';
    }
    return playOrder[playOrderPos] + '';
  };

  const onPhaseBeginWrap = (state, phaseConfig) => {
    if (phaseConfig.secondsPerPhase) {
      phaseTimer.pause();
      phaseTimer.reset();
      phaseTimer.Routine = () => {
        const end = phaseConfig.endPhaseIf(state.G, state.ctx);
        if (end) {
          state = endPhaseEvent(state, end);
        }
      };
      phaseTimer.start();
    }
    return phaseConfig.onPhaseBegin(state.G, state.ctx);
  };
  // Helper to perform start-of-phase initialization.
  const startPhase = function(state, config) {
    const G = config.onPhaseBegin(state.G, ctx);

    const ctx = { ...state.ctx };
<<<<<<< HEAD
    const G = onPhaseBeginWrap(state, phaseConfig);
    ctx.playOrderPos = phaseConfig.turnOrder.first(G, ctx);
=======
    ctx.playOrderPos = config.turnOrder.first(G, ctx);
>>>>>>> dc31a66b
    ctx.currentPlayer = getCurrentPlayer(ctx.playOrder, ctx.playOrderPos);
    ctx.actionPlayers = [ctx.currentPlayer];
    ctx.allowedMoves = config.allowedMoves(G, ctx);

    return { ...state, G, ctx };
  };

  const onTurnBeginWrap = (state, config, ctx) => {
    if (config.secondsPerTurn) {
      turnTimer.pause();
      turnTimer.reset();
      turnTimer.Routine = () => {
        endTurnEvent(state);
      };
      turnTimer.start();
    }
    return config.onTurnBegin(state.G, ctx);
  };

  const startTurn = function(state, config) {
<<<<<<< HEAD
    let ctx = { ...state.ctx };
    const G = onTurnBeginWrap(state, config, ctx);
    ctx = Random.detach(ctx);
    ctx = Events.detach(ctx);
    const _undo = [{ G, ctx }];
=======
    const G = config.onTurnBegin(state.G, state.ctx);

    let plainCtx = state.ctx;
    plainCtx = Random.detach(plainCtx);
    plainCtx = Events.detach(plainCtx);
    const _undo = [{ G, ctx: plainCtx }];

    const ctx = { ...state.ctx };
    ctx.allowedMoves = config.allowedMoves(G, ctx);

>>>>>>> dc31a66b
    return { ...state, G, ctx, _undo, _redo: [] };
  };

  const startGame = function(state, config) {
    state = startPhase(state, config);
    state = startTurn(state, config);
    return state;
  };

  /**
   * endPhase (game event)
   *
   * Ends the current phase.
   * Also runs any phase cleanup code and setup code for the
   * next phase (if any).
   *
   * The next phase is chosen in a round-robin fashion, with the
   * option to override that by passing nextPhase.
   */
  function endPhaseEvent(state, nextPhase, cascadeDepth) {
    let G = state.G;
    let ctx = state.ctx;

    // Run any cleanup code for the phase that is about to end.
    let conf = phaseMap[ctx.phase];
    G = conf.onPhaseEnd(G, ctx);

    const gameover = conf.endGameIf(G, ctx);
    if (gameover !== undefined) {
      return { ...state, G, ctx: { ...ctx, gameover } };
    }

    // Update the phase.
    if (nextPhase in phaseMap) {
      ctx = { ...ctx, phase: nextPhase };
    } else {
      let index = phaseKeys.indexOf(ctx.phase);
      index = (index + 1) % phases.length;
      const phase = phases[index].name;
      ctx = { ...ctx, phase };
    }

    // Run any setup code for the new phase.
    state = startPhase({ ...state, G, ctx }, phaseMap[ctx.phase]);

    // End the new phase automatically if necessary.
    // In order to avoid infinite loops, this is called
    // a finite number of times.
    if (!cascadeDepth) cascadeDepth = 0;
    if (cascadeDepth < phases.length - 1) {
      conf = phaseMap[state.ctx.phase];
      const end = conf.endPhaseIf(state.G, state.ctx);
      if (end) {
        state = endPhaseEvent(state, end, cascadeDepth + 1);
      }
    }

    return state;
  }

  /**
   * endTurn (game event)
   *
   * Ends the current turn.
   * Passes the turn to the next turn in a round-robin fashion.
   */
  function endTurnEvent(state) {
    let { G, ctx } = state;

    const conf = phaseMap[ctx.phase];

    // Prevent ending the turn if movesPerTurn haven't been made.
    if (conf.movesPerTurn && ctx.currentPlayerMoves < conf.movesPerTurn) {
      return state;
    }

    // Run turn-end triggers.
    G = conf.onTurnEnd(G, ctx);

    // Update gameover.
    const gameover = conf.endGameIf(G, ctx);
    if (gameover !== undefined) {
      return { ...state, G, ctx: { ...ctx, gameover } };
    }

    // Update current player.
    const playOrderPos = conf.turnOrder.next(G, ctx);
    const currentPlayer = getCurrentPlayer(ctx.playOrder, playOrderPos);
    const actionPlayers = [currentPlayer];
    // Update turn.
    const turn = ctx.turn + 1;
    // Update state.
    ctx = {
      ...ctx,
      playOrderPos,
      currentPlayer,
      actionPlayers,
      turn,
      currentPlayerMoves: 0,
    };

    // End phase if condition is met.
    const end = conf.endPhaseIf(G, ctx);
    if (end) {
      return endPhaseEvent({ ...state, G, ctx }, end);
    }

    return startTurn({ ...state, G, ctx }, conf);
  }

  function undoEvent(state) {
    const { _undo, _redo } = state;

    if (_undo.length < 2) {
      return state;
    }

    const last = _undo[_undo.length - 1];
    const restore = _undo[_undo.length - 2];

    // only allow undoableMoves to be undoable
    if (undoableMoves && !undoableMoves.includes(last.moveType)) {
      return state;
    }

    return {
      ...state,
      G: restore.G,
      ctx: restore.ctx,
      _undo: _undo.slice(0, _undo.length - 1),
      _redo: [last, ..._redo],
    };
  }

  function redoEvent(state) {
    const { _undo, _redo } = state;

    if (_redo.length == 0) {
      return state;
    }

    const first = _redo[0];

    return {
      ...state,
      G: first.G,
      ctx: first.ctx,
      _undo: [..._undo, first],
      _redo: _redo.slice(1),
    };
  }

  function endGameEvent(state, arg) {
    if (arg === undefined) {
      arg = true;
    }

    return { ...state, ctx: { ...state.ctx, gameover: arg } };
  }

  function processMove(state, action, dispatch) {
    const conf = phaseMap[state.ctx.phase];

    const currentPlayerMoves = state.ctx.currentPlayerMoves + 1;
    state = {
      ...state,
      ctx: { ...state.ctx, currentPlayerMoves },
    };

    const G = conf.onMove(state.G, state.ctx, action);
    state = { ...state, G };

    const gameover = conf.endGameIf(state.G, state.ctx);

    // End the turn automatically if endTurnIf is true  or if endGameIf returns.
    const endTurn = endTurnIfWrap(state.G, state.ctx);
    if (endTurn || gameover !== undefined) {
      state = dispatch(state, { type: 'endTurn', playerID: action.playerID });
    }

    // End the phase automatically if endPhaseIf is true.
    const end = conf.endPhaseIf(state.G, state.ctx);
    if (end || gameover !== undefined) {
      state = dispatch(state, {
        type: 'endPhase',
        args: [end],
        playerID: action.playerID,
      });
    }

    // End the game automatically if endGameIf returns.
    if (gameover !== undefined) {
      return { ...state, ctx: { ...state.ctx, gameover } };
    }

    // Update allowedMoves.
    const allowedMoves = conf.allowedMoves(state.G, state.ctx);
    state = { ...state, ctx: { ...state.ctx, allowedMoves } };

    // Update undo / redo state.
    if (!endTurn) {
      const undo = state._undo || [];
      const moveType = action.payload.type;
      state = {
        ...state,
        _undo: [...undo, { G: state.G, ctx: state.ctx, moveType }],
        _redo: [],
      };
    }

    return state;
  }

  const canMakeMoveWrap = (G, ctx, opts) => {
    const conf = phaseMap[ctx.phase];
    const t = conf.allowedMoves(G, ctx);

    if (Array.isArray(t)) {
      const set = new Set(t);
      if (!set.has(opts.type)) {
        return false;
      }
    }

    return canMakeMoveDefault(G, ctx, opts);
  };

  let enabledEvents = {};
  if (undoableMoves === undefined || undoableMoves.length > 0) {
    enabledEvents['undo'] = undoEvent;
    enabledEvents['redo'] = redoEvent;
  }
  if (endTurn) enabledEvents['endTurn'] = endTurnEvent;
  if (endPhase) enabledEvents['endPhase'] = endPhaseEvent;
  if (endGame) enabledEvents['endGame'] = endGameEvent;

  enabledEvents['changeActionPlayers'] = (state, actionPlayers) => {
    return { G: state.G, ctx: { ...state.ctx, actionPlayers } };
  };

  return Flow({
    ctx: numPlayers => ({
      numPlayers,
      turn: 0,
      currentPlayer: '0',
      currentPlayerMoves: 0,
      playOrder: Array.from(Array(numPlayers), (d, i) => i),
      playOrderPos: 0,
      phase: phases[0].name,
    }),
    init: state => {
      return startGame(state, phases[0]);
    },
    optimisticUpdate: (G, ctx, action) => {
      // Some random code was executed.
      if (ctx._random !== undefined && ctx._random.prngstate !== undefined) {
        return false;
      }
      return optimisticUpdate(G, ctx, action);
    },
    events: enabledEvents,
    processMove,
    canMakeMove: canMakeMoveWrap,
  });
}<|MERGE_RESOLUTION|>--- conflicted
+++ resolved
@@ -357,15 +357,10 @@
   };
   // Helper to perform start-of-phase initialization.
   const startPhase = function(state, config) {
-    const G = config.onPhaseBegin(state.G, ctx);
+    const G = onPhaseBeginWrap(state, config);
 
     const ctx = { ...state.ctx };
-<<<<<<< HEAD
-    const G = onPhaseBeginWrap(state, phaseConfig);
-    ctx.playOrderPos = phaseConfig.turnOrder.first(G, ctx);
-=======
     ctx.playOrderPos = config.turnOrder.first(G, ctx);
->>>>>>> dc31a66b
     ctx.currentPlayer = getCurrentPlayer(ctx.playOrder, ctx.playOrderPos);
     ctx.actionPlayers = [ctx.currentPlayer];
     ctx.allowedMoves = config.allowedMoves(G, ctx);
@@ -373,7 +368,7 @@
     return { ...state, G, ctx };
   };
 
-  const onTurnBeginWrap = (state, config, ctx) => {
+  const onTurnBeginWrap = (state, config) => {
     if (config.secondsPerTurn) {
       turnTimer.pause();
       turnTimer.reset();
@@ -382,18 +377,11 @@
       };
       turnTimer.start();
     }
-    return config.onTurnBegin(state.G, ctx);
+    return config.onTurnBegin(state.G, state.ctx);
   };
 
   const startTurn = function(state, config) {
-<<<<<<< HEAD
-    let ctx = { ...state.ctx };
-    const G = onTurnBeginWrap(state, config, ctx);
-    ctx = Random.detach(ctx);
-    ctx = Events.detach(ctx);
-    const _undo = [{ G, ctx }];
-=======
-    const G = config.onTurnBegin(state.G, state.ctx);
+    const G = onTurnBeginWrap(state, config);
 
     let plainCtx = state.ctx;
     plainCtx = Random.detach(plainCtx);
@@ -403,7 +391,6 @@
     const ctx = { ...state.ctx };
     ctx.allowedMoves = config.allowedMoves(G, ctx);
 
->>>>>>> dc31a66b
     return { ...state, G, ctx, _undo, _redo: [] };
   };
 
