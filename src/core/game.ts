/*
 * Copyright 2017 The boardgame.io Authors
 *
 * Use of this source code is governed by a MIT-style
 * license that can be found in the LICENSE file or at
 * https://opensource.org/licenses/MIT.
 */

import * as plugins from '../plugins/main';
import { Flow } from './flow';
<<<<<<< HEAD
import { ActionPayload, GameConfig, Ctx, Move, LongFormMove } from '../types';
=======
import { GameConfig, Move, LongFormMove, State } from '../types';
import * as logging from './logger';
>>>>>>> 4552cd05

/**
 * Game
 *
 * Helper to generate the game move reducer. The returned
 * reducer has the following signature:
 *
 * (G, action, ctx) => {}
 *
 * You can roll your own if you like, or use any Redux
 * addon to generate such a reducer.
 *
 * The convention used in this framework is to
 * have action.type contain the name of the move, and
 * action.args contain any additional arguments as an
 * Array.
 */
export function Game(game: GameConfig) {
  // The Game() function has already been called on this
  // config object, so just pass it through.
  if (game.processMove) {
    return game;
  }

  if (game.name === undefined) game.name = 'default';
  if (game.setup === undefined) game.setup = () => ({});
  if (game.moves === undefined) game.moves = {};
  if (game.playerView === undefined) game.playerView = G => G;
  if (game.plugins === undefined) game.plugins = [];

  game.plugins.forEach(plugin => {
    if (plugin.name === undefined) {
      throw new Error('Plugin missing name attribute');
    }
    if (plugin.name.includes(' ')) {
      throw new Error(plugin.name + ': Plugin name must not include spaces');
    }
  });

  if (game.name.includes(' ')) {
    throw new Error(game.name + ': Game name must not include spaces');
  }

  const flow = Flow(game);

  return {
    ...game,

    flow,

    moveNames: flow.moveNames,

<<<<<<< HEAD
    processMove: (G: object, action: ActionPayload.MakeMove, ctx: Ctx) => {
      let moveFn = flow.getMove(ctx, action.type, action.playerID);
=======
    processMove: (state: State, action) => {
      let moveFn = flow.getMove(state.ctx, action.type, action.playerID);
>>>>>>> 4552cd05

      if (IsLongFormMove(moveFn)) {
        moveFn = moveFn.move;
      }

      if (moveFn instanceof Function) {
        const fn = plugins.FnWrap(moveFn, game.plugins);
        const ctxWithAPI = {
          ...plugins.EnhanceCtx(state),
          playerID: action.playerID,
        };
        let args = [state.G, ctxWithAPI];
        if (action.args !== undefined) {
          args = args.concat(action.args);
        }
        return fn(...args);
      }

      logging.error(`invalid move object: ${action.type}`);

      return state.G;
    },
  };
}

function IsLongFormMove(move: Move): move is LongFormMove {
  return move instanceof Object && (move as LongFormMove).move !== undefined;
}<|MERGE_RESOLUTION|>--- conflicted
+++ resolved
@@ -8,12 +8,8 @@
 
 import * as plugins from '../plugins/main';
 import { Flow } from './flow';
-<<<<<<< HEAD
-import { ActionPayload, GameConfig, Ctx, Move, LongFormMove } from '../types';
-=======
-import { GameConfig, Move, LongFormMove, State } from '../types';
+import { ActionPayload, GameConfig, Move, LongFormMove, State } from '../types';
 import * as logging from './logger';
->>>>>>> 4552cd05
 
 /**
  * Game
@@ -66,13 +62,8 @@
 
     moveNames: flow.moveNames,
 
-<<<<<<< HEAD
-    processMove: (G: object, action: ActionPayload.MakeMove, ctx: Ctx) => {
-      let moveFn = flow.getMove(ctx, action.type, action.playerID);
-=======
-    processMove: (state: State, action) => {
+    processMove: (state: State, action: ActionPayload.MakeMove) => {
       let moveFn = flow.getMove(state.ctx, action.type, action.playerID);
->>>>>>> 4552cd05
 
       if (IsLongFormMove(moveFn)) {
         moveFn = moveFn.move;
