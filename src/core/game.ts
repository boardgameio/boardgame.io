/*
 * Copyright 2017 The boardgame.io Authors
 *
 * Use of this source code is governed by a MIT-style
 * license that can be found in the LICENSE file or at
 * https://opensource.org/licenses/MIT.
 */

import * as plugins from '../plugins/main';
import { Flow } from './flow';
import type { INVALID_MOVE } from './constants';
import type { ActionPayload, Game, Move, LongFormMove, State } from '../types';
import * as logging from './logger';
import { GameMethod } from './game-methods';

type ProcessedGame = Game & {
  flow: ReturnType<typeof Flow>;
  moveNames: string[];
  pluginNames: string[];
  processMove: (
    state: State,
    action: ActionPayload.MakeMove
  ) => State | typeof INVALID_MOVE;
};

function IsProcessed(game: Game | ProcessedGame): game is ProcessedGame {
  return game.processMove !== undefined;
}

/**
 * Helper to generate the game move reducer. The returned
 * reducer has the following signature:
 *
 * (G, action, ctx) => {}
 *
 * You can roll your own if you like, or use any Redux
 * addon to generate such a reducer.
 *
 * The convention used in this framework is to
 * have action.type contain the name of the move, and
 * action.args contain any additional arguments as an
 * Array.
 */
export function ProcessGameConfig(game: Game | ProcessedGame): ProcessedGame {
  // The Game() function has already been called on this
  // config object, so just pass it through.
  if (IsProcessed(game)) {
    return game;
  }

  if (game.name === undefined) game.name = 'default';
  if (game.deltaState === undefined) game.deltaState = false;
  if (game.disableUndo === undefined) game.disableUndo = false;
  if (game.setup === undefined) game.setup = () => ({});
  if (game.moves === undefined) game.moves = {};
  if (game.playerView === undefined) game.playerView = ({ G }) => G;
  if (game.plugins === undefined) game.plugins = [];

  game.plugins.forEach((plugin) => {
    if (plugin.name === undefined) {
      throw new Error('Plugin missing name attribute');
    }
    if (plugin.name.includes(' ')) {
      throw new Error(plugin.name + ': Plugin name must not include spaces');
    }
  });

  if (game.name.includes(' ')) {
    throw new Error(game.name + ': Game name must not include spaces');
  }

  const flow = Flow(game);

  return {
    ...game,

    flow,

    moveNames: flow.moveNames as string[],

    pluginNames: game.plugins.map((p) => p.name) as string[],

    processMove: (state: State, action: ActionPayload.MakeMove) => {
      let moveFn = flow.getMove(state.ctx, action.type, action.playerID);

      if (IsLongFormMove(moveFn)) {
        moveFn = moveFn.move;
      }

      if (moveFn instanceof Function) {
<<<<<<< HEAD
        const fn = plugins.FnWrap(moveFn, game.plugins);
=======
        const fn = plugins.FnWrap(moveFn, GameMethod.MOVE, game.plugins);
        const ctxWithAPI = {
          ...plugins.EnhanceCtx(state),
          playerID: action.playerID,
        };
>>>>>>> 2497dc3a
        let args = [];
        if (action.args !== undefined) {
          args = Array.isArray(action.args) ? action.args : [action.args];
        }
        const context = {
          ...plugins.GetAPIs(state),
          G: state.G,
          ctx: state.ctx,
          playerID: action.playerID,
        };
        return fn(context, ...args);
      }

      logging.error(`invalid move object: ${action.type}`);

      return state.G;
    },
  };
}

export function IsLongFormMove(move: Move): move is LongFormMove {
  return move instanceof Object && (move as LongFormMove).move !== undefined;
}<|MERGE_RESOLUTION|>--- conflicted
+++ resolved
@@ -88,15 +88,7 @@
       }
 
       if (moveFn instanceof Function) {
-<<<<<<< HEAD
-        const fn = plugins.FnWrap(moveFn, game.plugins);
-=======
         const fn = plugins.FnWrap(moveFn, GameMethod.MOVE, game.plugins);
-        const ctxWithAPI = {
-          ...plugins.EnhanceCtx(state),
-          playerID: action.playerID,
-        };
->>>>>>> 2497dc3a
         let args = [];
         if (action.args !== undefined) {
           args = Array.isArray(action.args) ? action.args : [action.args];
