--- conflicted
+++ resolved
@@ -19,10 +19,9 @@
 import * as plugin from '../plugins/main';
 import { ContextEnhancer } from './context-enhancer';
 import * as logging from './logger';
-<<<<<<< HEAD
-import { ActionPayload, ActionShape, LogEntry, GameConfig } from '../types';
-=======
 import {
+  ActionPayload,
+  ActionShape,
   State,
   Ctx,
   LogEntry,
@@ -31,7 +30,6 @@
   PlayerID,
   Move,
 } from '../types';
->>>>>>> d05e7a7d
 
 /**
  * Flow
@@ -699,11 +697,7 @@
     return null;
   }
 
-<<<<<<< HEAD
-  function ProcessMove(state, action: ActionPayload.MakeMove) {
-=======
-  function ProcessMove(state: State, action): State {
->>>>>>> d05e7a7d
+  function ProcessMove(state: State, action: ActionPayload.MakeMove): State {
     let conf = GetPhase(state.ctx);
 
     let { ctx } = state;
@@ -845,11 +839,7 @@
     enabledEventNames.push('setStage');
   }
 
-<<<<<<< HEAD
-  function ProcessEvent(state, action: ActionShape.GameEvent) {
-=======
-  function ProcessEvent(state: State, action): State {
->>>>>>> d05e7a7d
+  function ProcessEvent(state: State, action: ActionShape.GameEvent) {
     const { type, playerID, args } = action.payload;
     if (eventHandlers.hasOwnProperty(type)) {
       const eventArgs = [state, playerID].concat(args);
@@ -866,11 +856,7 @@
   }
 
   return {
-<<<<<<< HEAD
-    ctx: (numPlayers: number) => ({
-=======
     ctx: (numPlayers: number): Ctx => ({
->>>>>>> d05e7a7d
       numPlayers,
       turn: 0,
       currentPlayer: '0',
