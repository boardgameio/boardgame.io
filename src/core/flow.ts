--- conflicted
+++ resolved
@@ -732,15 +732,11 @@
 
     state = {
       ...state,
-<<<<<<< HEAD
-      ctx: { ...ctx, numMoves, _activePlayersNumMoves },
-=======
       ctx: {
         ...state.ctx,
         numMoves,
         _activePlayersNumMoves,
       },
->>>>>>> b2201a7a
     };
 
     if (
@@ -750,16 +746,8 @@
       state = EndStage(state, { playerID, automatic: true });
     }
 
-<<<<<<< HEAD
-    const phaseConfig = GetPhase(ctx);
+    const phaseConfig = GetPhase(state.ctx);
     const G = phaseConfig.turn.wrapped.onMove({ ...state, playerID });
-=======
-    const phaseConfig = GetPhase(state.ctx);
-    const G = phaseConfig.turn.wrapped.onMove({
-      ...state,
-      ctx: { ...state.ctx, playerID },
-    });
->>>>>>> b2201a7a
     state = { ...state, G };
 
     const events = [{ fn: OnMove }];
