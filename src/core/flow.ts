/*
 * Copyright 2017 The boardgame.io Authors
 *
 * Use of this source code is governed by a MIT-style
 * license that can be found in the LICENSE file or at
 * https://opensource.org/licenses/MIT.
 */

import {
  SetActivePlayers,
  UpdateActivePlayersOnceEmpty,
  InitTurnOrderState,
  UpdateTurnOrderState,
  Stage,
  TurnOrder,
} from './turn-order';
import { gameEvent } from './action-creators';
import * as plugin from '../plugins/main';
import * as logging from './logger';
import type {
  ActionPayload,
  ActionShape,
  ActivePlayersArg,
  State,
  Ctx,
  FnContext,
  LogEntry,
  Game,
  PhaseConfig,
  PlayerID,
  Move,
} from '../types';
import { GameMethod } from './game-methods';

/**
 * Flow
 *
 * Creates a reducer that updates ctx (analogous to how moves update G).
 */
export function Flow({
  moves,
  phases,
  endIf,
  onEnd,
  turn,
  events,
  plugins,
}: Game) {
  // Attach defaults.
  if (moves === undefined) {
    moves = {};
  }
  if (events === undefined) {
    events = {};
  }
  if (plugins === undefined) {
    plugins = [];
  }
  if (phases === undefined) {
    phases = {};
  }

  if (!endIf) endIf = () => undefined;
  if (!onEnd) onEnd = ({ G }) => G;
  if (!turn) turn = {};

  const phaseMap = { ...phases };

  if ('' in phaseMap) {
    logging.error('cannot specify phase with empty name');
  }

  phaseMap[''] = {};

  const moveMap = {};
  const moveNames = new Set();
  let startingPhase = null;

  Object.keys(moves).forEach((name) => moveNames.add(name));

<<<<<<< HEAD
  const HookWrapper = (fn: (context: FnContext) => any) => {
    const withPlugins = plugin.FnWrap(fn, plugins);
=======
  const HookWrapper = (
    hook: (G: any, ctx: Ctx) => any,
    hookType: GameMethod
  ) => {
    const withPlugins = plugin.FnWrap(hook, hookType, plugins);
>>>>>>> 2497dc3a
    return (state: State) => {
      const pluginAPIs = plugin.GetAPIs(state);
      return withPlugins({
        ...pluginAPIs,
        G: state.G,
        ctx: state.ctx,
      });
    };
  };

<<<<<<< HEAD
  const TriggerWrapper = (endIf: (context: FnContext) => any) => {
    return (state: State) => {
      const pluginAPIs = plugin.GetAPIs(state);
      return endIf({
        ...pluginAPIs,
        G: state.G,
        ctx: state.ctx,
      });
=======
  const TriggerWrapper = (trigger: (G: any, ctx: Ctx) => any) => {
    return (state: State) => {
      const ctxWithAPI = plugin.EnhanceCtx(state);
      return trigger(state.G, ctxWithAPI);
>>>>>>> 2497dc3a
    };
  };

  const wrapped = {
    onEnd: HookWrapper(onEnd, GameMethod.GAME_ON_END),
    endIf: TriggerWrapper(endIf),
  };

  for (const phase in phaseMap) {
    const phaseConfig = phaseMap[phase];

    if (phaseConfig.start === true) {
      startingPhase = phase;
    }

    if (phaseConfig.moves !== undefined) {
      for (const move of Object.keys(phaseConfig.moves)) {
        moveMap[phase + '.' + move] = phaseConfig.moves[move];
        moveNames.add(move);
      }
    }

    if (phaseConfig.endIf === undefined) {
      phaseConfig.endIf = () => undefined;
    }
    if (phaseConfig.onBegin === undefined) {
      phaseConfig.onBegin = ({ G }) => G;
    }
    if (phaseConfig.onEnd === undefined) {
      phaseConfig.onEnd = ({ G }) => G;
    }
    if (phaseConfig.turn === undefined) {
      phaseConfig.turn = turn;
    }
    if (phaseConfig.turn.order === undefined) {
      phaseConfig.turn.order = TurnOrder.DEFAULT;
    }
    if (phaseConfig.turn.onBegin === undefined) {
      phaseConfig.turn.onBegin = ({ G }) => G;
    }
    if (phaseConfig.turn.onEnd === undefined) {
      phaseConfig.turn.onEnd = ({ G }) => G;
    }
    if (phaseConfig.turn.endIf === undefined) {
      phaseConfig.turn.endIf = () => false;
    }
    if (phaseConfig.turn.onMove === undefined) {
      phaseConfig.turn.onMove = ({ G }) => G;
    }
    if (phaseConfig.turn.stages === undefined) {
      phaseConfig.turn.stages = {};
    }

    for (const stage in phaseConfig.turn.stages) {
      const stageConfig = phaseConfig.turn.stages[stage];
      const moves = stageConfig.moves || {};
      for (const move of Object.keys(moves)) {
        const key = phase + '.' + stage + '.' + move;
        moveMap[key] = moves[move];
        moveNames.add(move);
      }
    }

    phaseConfig.wrapped = {
      onBegin: HookWrapper(phaseConfig.onBegin, GameMethod.PHASE_ON_BEGIN),
      onEnd: HookWrapper(phaseConfig.onEnd, GameMethod.PHASE_ON_END),
      endIf: TriggerWrapper(phaseConfig.endIf),
    };

    phaseConfig.turn.wrapped = {
      onMove: HookWrapper(phaseConfig.turn.onMove, GameMethod.TURN_ON_MOVE),
      onBegin: HookWrapper(phaseConfig.turn.onBegin, GameMethod.TURN_ON_BEGIN),
      onEnd: HookWrapper(phaseConfig.turn.onEnd, GameMethod.TURN_ON_END),
      endIf: TriggerWrapper(phaseConfig.turn.endIf),
    };

    if (typeof phaseConfig.next !== 'function') {
      const { next } = phaseConfig;
      phaseConfig.next = () => next || null;
    }
    phaseConfig.wrapped.next = TriggerWrapper(phaseConfig.next);
  }

  function GetPhase(ctx: { phase: string }): PhaseConfig {
    return ctx.phase ? phaseMap[ctx.phase] : phaseMap[''];
  }

  function OnMove(state: State) {
    return state;
  }

  function Process(
    state: State,
    events: {
      fn: (state: State, opts: any) => State;
      arg?: any;
      turn?: Ctx['turn'];
      phase?: Ctx['phase'];
      automatic?: boolean;
      playerID?: PlayerID;
      force?: boolean;
    }[]
  ): State {
    const phasesEnded = new Set();
    const turnsEnded = new Set();

    for (let i = 0; i < events.length; i++) {
      const { fn, arg, ...rest } = events[i];

      // Detect a loop of EndPhase calls.
      // This could potentially even be an infinite loop
      // if the endIf condition of each phase blindly
      // returns true. The moment we detect a single
      // loop, we just bail out of all phases.
      if (fn === EndPhase) {
        turnsEnded.clear();
        const phase = state.ctx.phase;
        if (phasesEnded.has(phase)) {
          const ctx = { ...state.ctx, phase: null };
          return { ...state, ctx };
        }
        phasesEnded.add(phase);
      }

      // Process event.
      const next = [];
      state = fn(state, {
        ...rest,
        arg,
        next,
      });

      if (fn === EndGame) {
        break;
      }

      // Check if we should end the game.
      const shouldEndGame = ShouldEndGame(state);
      if (shouldEndGame) {
        events.push({
          fn: EndGame,
          arg: shouldEndGame,
          turn: state.ctx.turn,
          phase: state.ctx.phase,
          automatic: true,
        });
        continue;
      }

      // Check if we should end the phase.
      const shouldEndPhase = ShouldEndPhase(state);
      if (shouldEndPhase) {
        events.push({
          fn: EndPhase,
          arg: shouldEndPhase,
          turn: state.ctx.turn,
          phase: state.ctx.phase,
          automatic: true,
        });
        continue;
      }

      // Check if we should end the turn.
      if ([OnMove, UpdateStage, UpdateActivePlayers].includes(fn)) {
        const shouldEndTurn = ShouldEndTurn(state);
        if (shouldEndTurn) {
          events.push({
            fn: EndTurn,
            arg: shouldEndTurn,
            turn: state.ctx.turn,
            phase: state.ctx.phase,
            automatic: true,
          });
          continue;
        }
      }

      events.push(...next);
    }

    return state;
  }

  ///////////
  // Start //
  ///////////

  function StartGame(state: State, { next }): State {
    next.push({ fn: StartPhase });
    return state;
  }

  function StartPhase(state: State, { next }): State {
    let { G, ctx } = state;
    const phaseConfig = GetPhase(ctx);

    // Run any phase setup code provided by the user.
    G = phaseConfig.wrapped.onBegin(state);

    next.push({ fn: StartTurn });

    return { ...state, G, ctx };
  }

  function StartTurn(state: State, { currentPlayer }): State {
    let { ctx } = state;
    const phaseConfig = GetPhase(ctx);

    // Initialize the turn order state.
    if (currentPlayer) {
      ctx = { ...ctx, currentPlayer };
      if (phaseConfig.turn.activePlayers) {
        ctx = SetActivePlayers(ctx, phaseConfig.turn.activePlayers);
      }
    } else {
      // This is only called at the beginning of the phase
      // when there is no currentPlayer yet.
      ctx = InitTurnOrderState(state, phaseConfig.turn);
    }

    const turn = ctx.turn + 1;
    ctx = { ...ctx, turn, numMoves: 0, _prevActivePlayers: [] };

    const G = phaseConfig.turn.wrapped.onBegin({ ...state, ctx });

    return { ...state, G, ctx, _undo: [], _redo: [] } as State;
  }

  ////////////
  // Update //
  ////////////

  function UpdatePhase(state: State, { arg, next, phase }): State {
    const phaseConfig = GetPhase({ phase });
    let { ctx } = state;

    if (arg && arg.next) {
      if (arg.next in phaseMap) {
        ctx = { ...ctx, phase: arg.next };
      } else {
        logging.error('invalid phase: ' + arg.next);
        return state;
      }
    } else {
      ctx = { ...ctx, phase: phaseConfig.wrapped.next(state) || null };
    }

    state = { ...state, ctx };

    // Start the new phase.
    next.push({ fn: StartPhase });

    return state;
  }

  function UpdateTurn(state: State, { arg, currentPlayer, next }): State {
    let { G, ctx } = state;
    const phaseConfig = GetPhase(ctx);

    // Update turn order state.
    const { endPhase, ctx: newCtx } = UpdateTurnOrderState(
      state,
      currentPlayer,
      phaseConfig.turn,
      arg
    );
    ctx = newCtx;

    state = { ...state, G, ctx };

    if (endPhase) {
      next.push({ fn: EndPhase, turn: ctx.turn, phase: ctx.phase });
    } else {
      next.push({ fn: StartTurn, currentPlayer: ctx.currentPlayer });
    }

    return state;
  }

  function UpdateStage(state: State, { arg, playerID }): State {
    if (typeof arg === 'string' || arg === Stage.NULL) {
      arg = { stage: arg };
    }
    if (typeof arg !== 'object') return state;

    let { ctx } = state;
    let { activePlayers, _activePlayersMoveLimit, _activePlayersNumMoves } =
      ctx;

    // Checking if stage is valid, even Stage.NULL
    if (arg.stage !== undefined) {
      if (activePlayers === null) {
        activePlayers = {};
      }
      activePlayers[playerID] = arg.stage;
      _activePlayersNumMoves[playerID] = 0;

      if (arg.moveLimit) {
        if (_activePlayersMoveLimit === null) {
          _activePlayersMoveLimit = {};
        }
        _activePlayersMoveLimit[playerID] = arg.moveLimit;
      }
    }

    ctx = {
      ...ctx,
      activePlayers,
      _activePlayersMoveLimit,
      _activePlayersNumMoves,
    };

    return { ...state, ctx };
  }

  function UpdateActivePlayers(state: State, { arg }): State {
    return { ...state, ctx: SetActivePlayers(state.ctx, arg) };
  }

  ///////////////
  // ShouldEnd //
  ///////////////

  function ShouldEndGame(state: State): boolean {
    return wrapped.endIf(state);
  }

  function ShouldEndPhase(state: State): boolean | void | { next: string } {
    const phaseConfig = GetPhase(state.ctx);
    return phaseConfig.wrapped.endIf(state);
  }

  function ShouldEndTurn(state: State): boolean | void | { next: PlayerID } {
    const phaseConfig = GetPhase(state.ctx);

    // End the turn if the required number of moves has been made.
    const currentPlayerMoves = state.ctx.numMoves || 0;
    if (
      phaseConfig.turn.moveLimit &&
      currentPlayerMoves >= phaseConfig.turn.moveLimit
    ) {
      return true;
    }

    return phaseConfig.turn.wrapped.endIf(state);
  }

  /////////
  // End //
  /////////

  function EndGame(state: State, { arg, phase }): State {
    state = EndPhase(state, { phase });

    if (arg === undefined) {
      arg = true;
    }

    state = { ...state, ctx: { ...state.ctx, gameover: arg } };

    // Run game end hook.
    const G = wrapped.onEnd(state);

    return { ...state, G };
  }

  function EndPhase(
    state: State,
    { arg, next, turn: initialTurn, automatic }: any
  ): State {
    // End the turn first.
    state = EndTurn(state, { turn: initialTurn, force: true, automatic: true });

    const { phase, turn } = state.ctx;

    if (next) {
      next.push({ fn: UpdatePhase, arg, phase });
    }

    // If we aren't in a phase, there is nothing else to do.
    if (phase === null) {
      return state;
    }

    // Run any cleanup code for the phase that is about to end.
    const phaseConfig = GetPhase(state.ctx);
    const G = phaseConfig.wrapped.onEnd(state);

    // Reset the phase.
    const ctx = { ...state.ctx, phase: null };

    // Add log entry.
    const action = gameEvent('endPhase', arg);
    const { _stateID } = state;
    const logEntry: LogEntry = { action, _stateID, turn, phase };
    if (automatic) logEntry.automatic = true;

    const deltalog = [...(state.deltalog || []), logEntry];

    return { ...state, G, ctx, deltalog };
  }

  function EndTurn(
    state: State,
    { arg, next, turn: initialTurn, force, automatic, playerID }: any
  ): State {
    // This is not the turn that EndTurn was originally
    // called for. The turn was probably ended some other way.
    if (initialTurn !== state.ctx.turn) {
      return state;
    }

    const { currentPlayer, numMoves, phase, turn } = state.ctx;
    const phaseConfig = GetPhase(state.ctx);

    // Prevent ending the turn if moveLimit hasn't been reached.
    const currentPlayerMoves = numMoves || 0;
    if (
      !force &&
      phaseConfig.turn.moveLimit &&
      currentPlayerMoves < phaseConfig.turn.moveLimit
    ) {
      logging.info(
        `cannot end turn before making ${phaseConfig.turn.moveLimit} moves`
      );
      return state;
    }

    // Run turn-end triggers.
    const G = phaseConfig.turn.wrapped.onEnd(state);

    if (next) {
      next.push({ fn: UpdateTurn, arg, currentPlayer });
    }

    // Reset activePlayers.
    let ctx = { ...state.ctx, activePlayers: null };

    // Remove player from playerOrder
    if (arg && arg.remove) {
      playerID = playerID || currentPlayer;

      const playOrder = ctx.playOrder.filter((i) => i != playerID);

      const playOrderPos =
        ctx.playOrderPos > playOrder.length - 1 ? 0 : ctx.playOrderPos;

      ctx = { ...ctx, playOrder, playOrderPos };

      if (playOrder.length === 0) {
        next.push({ fn: EndPhase, turn, phase });
        return state;
      }
    }

    // Create log entry.
    const action = gameEvent('endTurn', arg);
    const { _stateID } = state;
    const logEntry: LogEntry = { action, _stateID, turn, phase };
    if (automatic) logEntry.automatic = true;

    const deltalog = [...(state.deltalog || []), logEntry];

    return { ...state, G, ctx, deltalog, _undo: [], _redo: [] };
  }

  function EndStage(
    state: State,
    { arg, next, automatic, playerID }: any
  ): State {
    playerID = playerID || state.ctx.currentPlayer;

    let { ctx, _stateID } = state;
    let { activePlayers, _activePlayersMoveLimit, phase, turn } = ctx;

    const playerInStage = activePlayers !== null && playerID in activePlayers;

    if (!arg && playerInStage) {
      const phaseConfig = GetPhase(ctx);
      const stage = phaseConfig.turn.stages[activePlayers[playerID]];
      if (stage && stage.next) arg = stage.next;
    }

    // Checking if arg is a valid stage, even Stage.NULL
    if (next) {
      next.push({ fn: UpdateStage, arg, playerID });
    }

    // If player isn’t in a stage, there is nothing else to do.
    if (!playerInStage) return state;

    // Remove player from activePlayers.
    activePlayers = { ...activePlayers };
    delete activePlayers[playerID];

    if (_activePlayersMoveLimit) {
      // Remove player from _activePlayersMoveLimit.
      _activePlayersMoveLimit = { ..._activePlayersMoveLimit };
      delete _activePlayersMoveLimit[playerID];
    }

    ctx = UpdateActivePlayersOnceEmpty({
      ...ctx,
      activePlayers,
      _activePlayersMoveLimit,
    });

    // Create log entry.
    const action = gameEvent('endStage', arg);
    const logEntry: LogEntry = { action, _stateID, turn, phase };
    if (automatic) logEntry.automatic = true;

    const deltalog = [...(state.deltalog || []), logEntry];

    return { ...state, ctx, deltalog };
  }

  /**
   * Retrieves the relevant move that can be played by playerID.
   *
   * If ctx.activePlayers is set (i.e. one or more players are in some stage),
   * then it attempts to find the move inside the stages config for
   * that turn. If the stage for a player is '', then the player is
   * allowed to make a move (as determined by the phase config), but
   * isn't restricted to a particular set as defined in the stage config.
   *
   * If not, it then looks for the move inside the phase.
   *
   * If it doesn't find the move there, it looks at the global move definition.
   *
   * @param {object} ctx
   * @param {string} name
   * @param {string} playerID
   */
  function GetMove(ctx: Ctx, name: string, playerID: PlayerID): null | Move {
    const phaseConfig = GetPhase(ctx);
    const stages = phaseConfig.turn.stages;
    const { activePlayers } = ctx;

    if (
      activePlayers &&
      activePlayers[playerID] !== undefined &&
      activePlayers[playerID] !== Stage.NULL &&
      stages[activePlayers[playerID]] !== undefined &&
      stages[activePlayers[playerID]].moves !== undefined
    ) {
      // Check if moves are defined for the player's stage.
      const stage = stages[activePlayers[playerID]];
      const moves = stage.moves;
      if (name in moves) {
        return moves[name];
      }
    } else if (phaseConfig.moves) {
      // Check if moves are defined for the current phase.
      if (name in phaseConfig.moves) {
        return phaseConfig.moves[name];
      }
    } else if (name in moves) {
      // Check for the move globally.
      return moves[name];
    }

    return null;
  }

  function ProcessMove(state: State, action: ActionPayload.MakeMove): State {
    const { playerID, type } = action;
    const { ctx } = state;
    const { currentPlayer, activePlayers, _activePlayersMoveLimit } = ctx;
    const move = GetMove(ctx, type, playerID);
    const shouldCount =
      !move || typeof move === 'function' || move.noLimit !== true;

    let { numMoves, _activePlayersNumMoves } = ctx;
    if (shouldCount) {
      if (playerID === currentPlayer) numMoves++;
      if (activePlayers) _activePlayersNumMoves[playerID]++;
    }

    state = {
      ...state,
      ctx: { ...ctx, numMoves, _activePlayersNumMoves },
    };

    if (
      _activePlayersMoveLimit &&
      _activePlayersNumMoves[playerID] >= _activePlayersMoveLimit[playerID]
    ) {
      state = EndStage(state, { playerID, automatic: true });
    }

    const phaseConfig = GetPhase(ctx);
    const G = phaseConfig.turn.wrapped.onMove(state);
    state = { ...state, G };

    const events = [{ fn: OnMove }];

    return Process(state, events);
  }

  function SetStageEvent(state: State, playerID: PlayerID, arg: any): State {
    return Process(state, [{ fn: EndStage, arg, playerID }]);
  }

  function EndStageEvent(state: State, playerID: PlayerID): State {
    return Process(state, [{ fn: EndStage, playerID }]);
  }

  function SetActivePlayersEvent(
    state: State,
    _playerID: PlayerID,
    arg: ActivePlayersArg | PlayerID[]
  ): State {
    return Process(state, [{ fn: UpdateActivePlayers, arg }]);
  }

  function SetPhaseEvent(
    state: State,
    _playerID: PlayerID,
    newPhase: string
  ): State {
    return Process(state, [
      {
        fn: EndPhase,
        phase: state.ctx.phase,
        turn: state.ctx.turn,
        arg: { next: newPhase },
      },
    ]);
  }

  function EndPhaseEvent(state: State): State {
    return Process(state, [
      { fn: EndPhase, phase: state.ctx.phase, turn: state.ctx.turn },
    ]);
  }

  function EndTurnEvent(state: State, _playerID: PlayerID, arg: any): State {
    return Process(state, [
      { fn: EndTurn, turn: state.ctx.turn, phase: state.ctx.phase, arg },
    ]);
  }

  function PassEvent(state: State, _playerID: PlayerID, arg: any): State {
    return Process(state, [
      {
        fn: EndTurn,
        turn: state.ctx.turn,
        phase: state.ctx.phase,
        force: true,
        arg,
      },
    ]);
  }

  function EndGameEvent(state: State, _playerID: PlayerID, arg: any): State {
    return Process(state, [
      { fn: EndGame, turn: state.ctx.turn, phase: state.ctx.phase, arg },
    ]);
  }

  const eventHandlers = {
    endStage: EndStageEvent,
    setStage: SetStageEvent,
    endTurn: EndTurnEvent,
    pass: PassEvent,
    endPhase: EndPhaseEvent,
    setPhase: SetPhaseEvent,
    endGame: EndGameEvent,
    setActivePlayers: SetActivePlayersEvent,
  };

  const enabledEventNames = [];

  if (events.endTurn !== false) {
    enabledEventNames.push('endTurn');
  }
  if (events.pass !== false) {
    enabledEventNames.push('pass');
  }
  if (events.endPhase !== false) {
    enabledEventNames.push('endPhase');
  }
  if (events.setPhase !== false) {
    enabledEventNames.push('setPhase');
  }
  if (events.endGame !== false) {
    enabledEventNames.push('endGame');
  }
  if (events.setActivePlayers !== false) {
    enabledEventNames.push('setActivePlayers');
  }
  if (events.endStage !== false) {
    enabledEventNames.push('endStage');
  }
  if (events.setStage !== false) {
    enabledEventNames.push('setStage');
  }

  function ProcessEvent(state: State, action: ActionShape.GameEvent): State {
    const { type, playerID, args } = action.payload;
    if (typeof eventHandlers[type] !== 'function') return state;
    return eventHandlers[type](
      state,
      playerID,
      ...(Array.isArray(args) ? args : [args])
    );
  }

  function IsPlayerActive(_G: any, ctx: Ctx, playerID: PlayerID): boolean {
    if (ctx.activePlayers) {
      return playerID in ctx.activePlayers;
    }
    return ctx.currentPlayer === playerID;
  }

  return {
    ctx: (numPlayers: number): Ctx => ({
      numPlayers,
      turn: 0,
      currentPlayer: '0',
      playOrder: [...Array.from({ length: numPlayers })].map((_, i) => i + ''),
      playOrderPos: 0,
      phase: startingPhase,
      activePlayers: null,
    }),
    init: (state: State): State => {
      return Process(state, [{ fn: StartGame }]);
    },
    isPlayerActive: IsPlayerActive,
    eventHandlers,
    eventNames: Object.keys(eventHandlers),
    enabledEventNames,
    moveMap,
    moveNames: [...moveNames.values()],
    processMove: ProcessMove,
    processEvent: ProcessEvent,
    getMove: GetMove,
  };
}<|MERGE_RESOLUTION|>--- conflicted
+++ resolved
@@ -78,16 +78,11 @@
 
   Object.keys(moves).forEach((name) => moveNames.add(name));
 
-<<<<<<< HEAD
-  const HookWrapper = (fn: (context: FnContext) => any) => {
-    const withPlugins = plugin.FnWrap(fn, plugins);
-=======
   const HookWrapper = (
-    hook: (G: any, ctx: Ctx) => any,
+    hook: (context: FnContext) => any,
     hookType: GameMethod
   ) => {
     const withPlugins = plugin.FnWrap(hook, hookType, plugins);
->>>>>>> 2497dc3a
     return (state: State) => {
       const pluginAPIs = plugin.GetAPIs(state);
       return withPlugins({
@@ -98,21 +93,14 @@
     };
   };
 
-<<<<<<< HEAD
-  const TriggerWrapper = (endIf: (context: FnContext) => any) => {
+  const TriggerWrapper = (trigger: (context: FnContext) => any) => {
     return (state: State) => {
       const pluginAPIs = plugin.GetAPIs(state);
-      return endIf({
+      return trigger({
         ...pluginAPIs,
         G: state.G,
         ctx: state.ctx,
       });
-=======
-  const TriggerWrapper = (trigger: (G: any, ctx: Ctx) => any) => {
-    return (state: State) => {
-      const ctxWithAPI = plugin.EnhanceCtx(state);
-      return trigger(state.G, ctxWithAPI);
->>>>>>> 2497dc3a
     };
   };
 
