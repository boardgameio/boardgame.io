--- conflicted
+++ resolved
@@ -60,11 +60,7 @@
   }
 
   if (!endIf) endIf = () => undefined;
-<<<<<<< HEAD
   if (!onEnd) onEnd = ({ G }) => G;
-=======
-  if (!onEnd) onEnd = (G) => G;
->>>>>>> dc96b264
   if (!turn) turn = {};
 
   const phaseMap = { ...phases };
@@ -95,17 +91,12 @@
 
   const TriggerWrapper = (endIf: (context: FnContext) => any) => {
     return (state: State) => {
-<<<<<<< HEAD
       const pluginAPIs = plugin.GetAPIs(state);
       return endIf({
         ...pluginAPIs,
         G: state.G,
         ctx: state.ctx,
       });
-=======
-      const ctxWithAPI = plugin.EnhanceCtx(state);
-      return endIf(state.G, ctxWithAPI);
->>>>>>> dc96b264
     };
   };
 
@@ -132,17 +123,10 @@
       conf.endIf = () => undefined;
     }
     if (conf.onBegin === undefined) {
-<<<<<<< HEAD
       conf.onBegin = ({ G }) => G;
     }
     if (conf.onEnd === undefined) {
       conf.onEnd = ({ G }) => G;
-=======
-      conf.onBegin = (G) => G;
-    }
-    if (conf.onEnd === undefined) {
-      conf.onEnd = (G) => G;
->>>>>>> dc96b264
     }
     if (conf.turn === undefined) {
       conf.turn = turn;
@@ -151,27 +135,16 @@
       conf.turn.order = TurnOrder.DEFAULT;
     }
     if (conf.turn.onBegin === undefined) {
-<<<<<<< HEAD
       conf.turn.onBegin = ({ G }) => G;
     }
     if (conf.turn.onEnd === undefined) {
       conf.turn.onEnd = ({ G }) => G;
-=======
-      conf.turn.onBegin = (G) => G;
-    }
-    if (conf.turn.onEnd === undefined) {
-      conf.turn.onEnd = (G) => G;
->>>>>>> dc96b264
     }
     if (conf.turn.endIf === undefined) {
       conf.turn.endIf = () => false;
     }
     if (conf.turn.onMove === undefined) {
-<<<<<<< HEAD
       conf.turn.onMove = ({ G }) => G;
-=======
-      conf.turn.onMove = (G) => G;
->>>>>>> dc96b264
     }
     if (conf.turn.stages === undefined) {
       conf.turn.stages = {};
@@ -709,7 +682,6 @@
   }
 
   function ProcessMove(state: State, action: ActionPayload.MakeMove): State {
-<<<<<<< HEAD
     const { ctx } = state;
     const { type, playerID } = action;
     const conf = GetPhase(ctx);
@@ -719,19 +691,6 @@
 
     const _activePlayersNumMoves = { ...ctx._activePlayersNumMoves };
     let { numMoves } = ctx;
-=======
-    const conf = GetPhase(state.ctx);
-    const move = GetMove(state.ctx, action.type, action.playerID);
-    const shouldCount =
-      !move || typeof move === 'function' || move.noLimit !== true;
-
-    const { ctx } = state;
-    const { _activePlayersNumMoves } = ctx;
-
-    const { playerID } = action;
-
-    let numMoves = state.ctx.numMoves;
->>>>>>> dc96b264
     if (shouldCount) {
       if (playerID == ctx.currentPlayer) numMoves++;
       if (ctx.activePlayers) _activePlayersNumMoves[playerID]++;
