/*
 * Copyright 2017 The boardgame.io Authors
 *
 * Use of this source code is governed by a MIT-style
 * license that can be found in the LICENSE file or at
 * https://opensource.org/licenses/MIT.
 */

import {
  SetActivePlayersEvent,
  SetActivePlayers,
  UpdateActivePlayersOnceEmpty,
  InitTurnOrderState,
  UpdateTurnOrderState,
  Stage,
  TurnOrder,
} from './turn-order';
import { gameEvent } from './action-creators';
import * as plugin from '../plugins/main';
import * as logging from './logger';
import type {
  ActionPayload,
  ActionShape,
  State,
  Ctx,
  FnContext,
  LogEntry,
  Game,
  PhaseConfig,
  PlayerID,
  Move,
} from '../types';

/**
 * Flow
 *
 * Creates a reducer that updates ctx (analogous to how moves update G).
 */
export function Flow({
  moves,
  phases,
  endIf,
  onEnd,
  turn,
  events,
  plugins,
}: Game) {
  // Attach defaults.
  if (moves === undefined) {
    moves = {};
  }
  if (events === undefined) {
    events = {};
  }
  if (plugins === undefined) {
    plugins = [];
  }
  if (phases === undefined) {
    phases = {};
  }

  if (!endIf) endIf = () => undefined;
  if (!onEnd) onEnd = ({ G }) => G;
  if (!turn) turn = {};

  const phaseMap = { ...phases };

  if ('' in phaseMap) {
    logging.error('cannot specify phase with empty name');
  }

  phaseMap[''] = {};

  const moveMap = {};
  const moveNames = new Set();
  let startingPhase = null;

  Object.keys(moves).forEach((name) => moveNames.add(name));

  const HookWrapper = (fn: (context: FnContext) => any) => {
    const withPlugins = plugin.FnWrap(fn, plugins);
    return (state: State) => {
      const pluginAPIs = plugin.GetAPIs(state);
      return withPlugins({
        ...pluginAPIs,
        G: state.G,
        ctx: state.ctx,
      });
    };
  };

  const TriggerWrapper = (endIf: (context: FnContext) => any) => {
    return (state: State) => {
      const pluginAPIs = plugin.GetAPIs(state);
      return endIf({
        ...pluginAPIs,
        G: state.G,
        ctx: state.ctx,
      });
    };
  };

  const wrapped = {
    onEnd: HookWrapper(onEnd),
    endIf: TriggerWrapper(endIf),
  };

  for (const phase in phaseMap) {
    const phaseConfig = phaseMap[phase];

    if (phaseConfig.start === true) {
      startingPhase = phase;
    }

    if (phaseConfig.moves !== undefined) {
      for (const move of Object.keys(phaseConfig.moves)) {
        moveMap[phase + '.' + move] = phaseConfig.moves[move];
        moveNames.add(move);
      }
    }

    if (phaseConfig.endIf === undefined) {
      phaseConfig.endIf = () => undefined;
    }
<<<<<<< HEAD
    if (conf.onBegin === undefined) {
      conf.onBegin = ({ G }) => G;
    }
    if (conf.onEnd === undefined) {
      conf.onEnd = ({ G }) => G;
=======
    if (phaseConfig.onBegin === undefined) {
      phaseConfig.onBegin = (G) => G;
    }
    if (phaseConfig.onEnd === undefined) {
      phaseConfig.onEnd = (G) => G;
>>>>>>> 4efec1a1
    }
    if (phaseConfig.turn === undefined) {
      phaseConfig.turn = turn;
    }
    if (phaseConfig.turn.order === undefined) {
      phaseConfig.turn.order = TurnOrder.DEFAULT;
    }
<<<<<<< HEAD
    if (conf.turn.onBegin === undefined) {
      conf.turn.onBegin = ({ G }) => G;
    }
    if (conf.turn.onEnd === undefined) {
      conf.turn.onEnd = ({ G }) => G;
=======
    if (phaseConfig.turn.onBegin === undefined) {
      phaseConfig.turn.onBegin = (G) => G;
    }
    if (phaseConfig.turn.onEnd === undefined) {
      phaseConfig.turn.onEnd = (G) => G;
>>>>>>> 4efec1a1
    }
    if (phaseConfig.turn.endIf === undefined) {
      phaseConfig.turn.endIf = () => false;
    }
<<<<<<< HEAD
    if (conf.turn.onMove === undefined) {
      conf.turn.onMove = ({ G }) => G;
=======
    if (phaseConfig.turn.onMove === undefined) {
      phaseConfig.turn.onMove = (G) => G;
>>>>>>> 4efec1a1
    }
    if (phaseConfig.turn.stages === undefined) {
      phaseConfig.turn.stages = {};
    }

    for (const stage in phaseConfig.turn.stages) {
      const stageConfig = phaseConfig.turn.stages[stage];
      const moves = stageConfig.moves || {};
      for (const move of Object.keys(moves)) {
        const key = phase + '.' + stage + '.' + move;
        moveMap[key] = moves[move];
        moveNames.add(move);
      }
    }

    phaseConfig.wrapped = {
      onBegin: HookWrapper(phaseConfig.onBegin),
      onEnd: HookWrapper(phaseConfig.onEnd),
      endIf: TriggerWrapper(phaseConfig.endIf),
    };

    phaseConfig.turn.wrapped = {
      onMove: HookWrapper(phaseConfig.turn.onMove),
      onBegin: HookWrapper(phaseConfig.turn.onBegin),
      onEnd: HookWrapper(phaseConfig.turn.onEnd),
      endIf: TriggerWrapper(phaseConfig.turn.endIf),
    };
  }

  function GetPhase(ctx: { phase: string }): PhaseConfig {
    return ctx.phase ? phaseMap[ctx.phase] : phaseMap[''];
  }

  function OnMove(state: State) {
    return state;
  }

  function Process(
    state: State,
    events: {
      fn: (state: State, opts: any) => State;
      arg?: any;
      turn?: Ctx['turn'];
      phase?: Ctx['phase'];
      automatic?: boolean;
      playerID?: PlayerID;
      force?: boolean;
    }[]
  ): State {
    const phasesEnded = new Set();
    const turnsEnded = new Set();

    for (let i = 0; i < events.length; i++) {
      const { fn, arg, ...rest } = events[i];

      // Detect a loop of EndPhase calls.
      // This could potentially even be an infinite loop
      // if the endIf condition of each phase blindly
      // returns true. The moment we detect a single
      // loop, we just bail out of all phases.
      if (fn === EndPhase) {
        turnsEnded.clear();
        const phase = state.ctx.phase;
        if (phasesEnded.has(phase)) {
          const ctx = { ...state.ctx, phase: null };
          return { ...state, ctx };
        }
        phasesEnded.add(phase);
      }

      // Process event.
      const next = [];
      state = fn(state, {
        ...rest,
        arg,
        next,
      });

      if (fn === EndGame) {
        break;
      }

      // Check if we should end the game.
      const shouldEndGame = ShouldEndGame(state);
      if (shouldEndGame) {
        events.push({
          fn: EndGame,
          arg: shouldEndGame,
          turn: state.ctx.turn,
          phase: state.ctx.phase,
          automatic: true,
        });
        continue;
      }

      // Check if we should end the phase.
      const shouldEndPhase = ShouldEndPhase(state);
      if (shouldEndPhase) {
        events.push({
          fn: EndPhase,
          arg: shouldEndPhase,
          turn: state.ctx.turn,
          phase: state.ctx.phase,
          automatic: true,
        });
        continue;
      }

      // Check if we should end the turn.
      if (fn === OnMove) {
        const shouldEndTurn = ShouldEndTurn(state);
        if (shouldEndTurn) {
          events.push({
            fn: EndTurn,
            arg: shouldEndTurn,
            turn: state.ctx.turn,
            phase: state.ctx.phase,
            automatic: true,
          });
          continue;
        }
      }

      events.push(...next);
    }

    return state;
  }

  ///////////
  // Start //
  ///////////

  function StartGame(state: State, { next }): State {
    next.push({ fn: StartPhase });
    return state;
  }

  function StartPhase(state: State, { next }): State {
    let { G, ctx } = state;
    const phaseConfig = GetPhase(ctx);

    // Run any phase setup code provided by the user.
    G = phaseConfig.wrapped.onBegin(state);

    next.push({ fn: StartTurn });

    return { ...state, G, ctx };
  }

  function StartTurn(state: State, { currentPlayer }): State {
    let { ctx } = state;
    const phaseConfig = GetPhase(ctx);

    // Initialize the turn order state.
    if (currentPlayer) {
      ctx = { ...ctx, currentPlayer };
      if (phaseConfig.turn.activePlayers) {
        ctx = SetActivePlayers(ctx, phaseConfig.turn.activePlayers);
      }
    } else {
      // This is only called at the beginning of the phase
      // when there is no currentPlayer yet.
      ctx = InitTurnOrderState(state, phaseConfig.turn);
    }

    const turn = ctx.turn + 1;
    ctx = { ...ctx, turn, numMoves: 0, _prevActivePlayers: [] };

    const G = phaseConfig.turn.wrapped.onBegin({ ...state, ctx });

    return { ...state, G, ctx, _undo: [], _redo: [] } as State;
  }

  ////////////
  // Update //
  ////////////

  function UpdatePhase(state: State, { arg, next, phase }): State {
    const phaseConfig = GetPhase({ phase });
    let { ctx } = state;

    if (arg && arg.next) {
      if (arg.next in phaseMap) {
        ctx = { ...ctx, phase: arg.next };
      } else {
        logging.error('invalid phase: ' + arg.next);
        return state;
      }
    } else if (phaseConfig.next !== undefined) {
      ctx = { ...ctx, phase: phaseConfig.next };
    } else {
      ctx = { ...ctx, phase: null };
    }

    state = { ...state, ctx };

    // Start the new phase.
    next.push({ fn: StartPhase });

    return state;
  }

  function UpdateTurn(state: State, { arg, currentPlayer, next }): State {
    let { G, ctx } = state;
    const phaseConfig = GetPhase(ctx);

    // Update turn order state.
    const { endPhase, ctx: newCtx } = UpdateTurnOrderState(
      state,
      currentPlayer,
      phaseConfig.turn,
      arg
    );
    ctx = newCtx;

    state = { ...state, G, ctx };

    if (endPhase) {
      next.push({ fn: EndPhase, turn: ctx.turn, phase: ctx.phase });
    } else {
      next.push({ fn: StartTurn, currentPlayer: ctx.currentPlayer });
    }

    return state;
  }

  function UpdateStage(state: State, { arg, playerID }): State {
    if (typeof arg === 'string' || arg === Stage.NULL) {
      arg = { stage: arg };
    }

    let { ctx } = state;
    let { activePlayers, _activePlayersMoveLimit, _activePlayersNumMoves } =
      ctx;

    // Checking if stage is valid, even Stage.NULL
    if (arg.stage !== undefined) {
      if (activePlayers === null) {
        activePlayers = {};
      }
      activePlayers[playerID] = arg.stage;
      _activePlayersNumMoves[playerID] = 0;

      if (arg.moveLimit) {
        if (_activePlayersMoveLimit === null) {
          _activePlayersMoveLimit = {};
        }
        _activePlayersMoveLimit[playerID] = arg.moveLimit;
      }
    }

    ctx = {
      ...ctx,
      activePlayers,
      _activePlayersMoveLimit,
      _activePlayersNumMoves,
    };

    return { ...state, ctx };
  }

  ///////////////
  // ShouldEnd //
  ///////////////

  function ShouldEndGame(state: State): boolean {
    return wrapped.endIf(state);
  }

  function ShouldEndPhase(state: State): boolean | void | { next: string } {
    const phaseConfig = GetPhase(state.ctx);
    return phaseConfig.wrapped.endIf(state);
  }

  function ShouldEndTurn(state: State): boolean | void | { next: PlayerID } {
    const phaseConfig = GetPhase(state.ctx);

    // End the turn if the required number of moves has been made.
    const currentPlayerMoves = state.ctx.numMoves || 0;
    if (
      phaseConfig.turn.moveLimit &&
      currentPlayerMoves >= phaseConfig.turn.moveLimit
    ) {
      return true;
    }

    return phaseConfig.turn.wrapped.endIf(state);
  }

  /////////
  // End //
  /////////

  function EndGame(state: State, { arg, phase }): State {
    state = EndPhase(state, { phase });

    if (arg === undefined) {
      arg = true;
    }

    state = { ...state, ctx: { ...state.ctx, gameover: arg } };

    // Run game end hook.
    const G = wrapped.onEnd(state);

    return { ...state, G };
  }

  function EndPhase(
    state: State,
    { arg, next, turn: initialTurn, automatic }: any
  ): State {
    // End the turn first.
    state = EndTurn(state, { turn: initialTurn, force: true, automatic: true });

    const { phase, turn } = state.ctx;

    if (next) {
      next.push({ fn: UpdatePhase, arg, phase });
    }

    // If we aren't in a phase, there is nothing else to do.
    if (phase === null) {
      return state;
    }

    // Run any cleanup code for the phase that is about to end.
    const phaseConfig = GetPhase(state.ctx);
    const G = phaseConfig.wrapped.onEnd(state);

    // Reset the phase.
    const ctx = { ...state.ctx, phase: null };

    // Add log entry.
    const action = gameEvent('endPhase', arg);
    const { _stateID } = state;
    const logEntry: LogEntry = { action, _stateID, turn, phase };
    if (automatic) logEntry.automatic = true;

    const deltalog = [...(state.deltalog || []), logEntry];

    return { ...state, G, ctx, deltalog };
  }

  function EndTurn(
    state: State,
    { arg, next, turn: initialTurn, force, automatic, playerID }: any
  ): State {
    // This is not the turn that EndTurn was originally
    // called for. The turn was probably ended some other way.
    if (initialTurn !== state.ctx.turn) {
      return state;
    }

    const { currentPlayer, numMoves, phase, turn } = state.ctx;
    const phaseConfig = GetPhase(state.ctx);

    // Prevent ending the turn if moveLimit hasn't been reached.
    const currentPlayerMoves = numMoves || 0;
    if (
      !force &&
      phaseConfig.turn.moveLimit &&
      currentPlayerMoves < phaseConfig.turn.moveLimit
    ) {
      logging.info(
        `cannot end turn before making ${phaseConfig.turn.moveLimit} moves`
      );
      return state;
    }

    // Run turn-end triggers.
    const G = phaseConfig.turn.wrapped.onEnd(state);

    if (next) {
      next.push({ fn: UpdateTurn, arg, currentPlayer });
    }

    // Reset activePlayers.
    let ctx = { ...state.ctx, activePlayers: null };

    // Remove player from playerOrder
    if (arg && arg.remove) {
      playerID = playerID || currentPlayer;

      const playOrder = ctx.playOrder.filter((i) => i != playerID);

      const playOrderPos =
        ctx.playOrderPos > playOrder.length - 1 ? 0 : ctx.playOrderPos;

      ctx = { ...ctx, playOrder, playOrderPos };

      if (playOrder.length === 0) {
        next.push({ fn: EndPhase, turn, phase });
        return state;
      }
    }

    // Create log entry.
    const action = gameEvent('endTurn', arg);
    const { _stateID } = state;
    const logEntry: LogEntry = { action, _stateID, turn, phase };
    if (automatic) logEntry.automatic = true;

    const deltalog = [...(state.deltalog || []), logEntry];

    return { ...state, G, ctx, deltalog, _undo: [], _redo: [] };
  }

  function EndStage(
    state: State,
    { arg, next, automatic, playerID }: any
  ): State {
    playerID = playerID || state.ctx.currentPlayer;

    let { ctx, _stateID } = state;
    let { activePlayers, _activePlayersMoveLimit, phase, turn } = ctx;

    const playerInStage = activePlayers !== null && playerID in activePlayers;

    if (!arg && playerInStage) {
      const phaseConfig = GetPhase(ctx);
      const stage = phaseConfig.turn.stages[activePlayers[playerID]];
      if (stage && stage.next) arg = stage.next;
    }

    // Checking if arg is a valid stage, even Stage.NULL
    if (next && arg !== undefined) {
      next.push({ fn: UpdateStage, arg, playerID });
    }

    // If player isn’t in a stage, there is nothing else to do.
    if (!playerInStage) return state;

    // Remove player from activePlayers.
    activePlayers = { ...activePlayers };
    delete activePlayers[playerID];

    if (_activePlayersMoveLimit) {
      // Remove player from _activePlayersMoveLimit.
      _activePlayersMoveLimit = { ..._activePlayersMoveLimit };
      delete _activePlayersMoveLimit[playerID];
    }

    ctx = UpdateActivePlayersOnceEmpty({
      ...ctx,
      activePlayers,
      _activePlayersMoveLimit,
    });

    // Create log entry.
    const action = gameEvent('endStage', arg);
    const logEntry: LogEntry = { action, _stateID, turn, phase };
    if (automatic) logEntry.automatic = true;

    const deltalog = [...(state.deltalog || []), logEntry];

    return { ...state, ctx, deltalog };
  }

  /**
   * Retrieves the relevant move that can be played by playerID.
   *
   * If ctx.activePlayers is set (i.e. one or more players are in some stage),
   * then it attempts to find the move inside the stages config for
   * that turn. If the stage for a player is '', then the player is
   * allowed to make a move (as determined by the phase config), but
   * isn't restricted to a particular set as defined in the stage config.
   *
   * If not, it then looks for the move inside the phase.
   *
   * If it doesn't find the move there, it looks at the global move definition.
   *
   * @param {object} ctx
   * @param {string} name
   * @param {string} playerID
   */
  function GetMove(ctx: Ctx, name: string, playerID: PlayerID): null | Move {
    const phaseConfig = GetPhase(ctx);
    const stages = phaseConfig.turn.stages;
    const { activePlayers } = ctx;

    if (
      activePlayers &&
      activePlayers[playerID] !== undefined &&
      activePlayers[playerID] !== Stage.NULL &&
      stages[activePlayers[playerID]] !== undefined &&
      stages[activePlayers[playerID]].moves !== undefined
    ) {
      // Check if moves are defined for the player's stage.
      const stage = stages[activePlayers[playerID]];
      const moves = stage.moves;
      if (name in moves) {
        return moves[name];
      }
    } else if (phaseConfig.moves) {
      // Check if moves are defined for the current phase.
      if (name in phaseConfig.moves) {
        return phaseConfig.moves[name];
      }
    } else if (name in moves) {
      // Check for the move globally.
      return moves[name];
    }

    return null;
  }

  function ProcessMove(state: State, action: ActionPayload.MakeMove): State {
<<<<<<< HEAD
    const { ctx } = state;
    const { type, playerID } = action;
    const conf = GetPhase(ctx);
=======
    const { playerID, type } = action;
    const { ctx } = state;
    const { currentPlayer, activePlayers, _activePlayersMoveLimit } = ctx;
>>>>>>> 4efec1a1
    const move = GetMove(ctx, type, playerID);
    const shouldCount =
      !move || typeof move === 'function' || move.noLimit !== true;

<<<<<<< HEAD
    const _activePlayersNumMoves = { ...ctx._activePlayersNumMoves };
    let { numMoves } = ctx;
    if (shouldCount) {
      if (playerID == ctx.currentPlayer) numMoves++;
      if (ctx.activePlayers) _activePlayersNumMoves[playerID]++;
=======
    let { numMoves, _activePlayersNumMoves } = ctx;
    if (shouldCount) {
      if (playerID === currentPlayer) numMoves++;
      if (activePlayers) _activePlayersNumMoves[playerID]++;
>>>>>>> 4efec1a1
    }

    state = {
      ...state,
      ctx: { ...ctx, numMoves, _activePlayersNumMoves },
    };

    if (
      _activePlayersMoveLimit &&
      _activePlayersNumMoves[playerID] >= _activePlayersMoveLimit[playerID]
    ) {
      state = EndStage(state, { playerID, automatic: true });
    }

    const phaseConfig = GetPhase(ctx);
    const G = phaseConfig.turn.wrapped.onMove(state);
    state = { ...state, G };

    const events = [{ fn: OnMove }];

    return Process(state, events);
  }

  function SetStageEvent(state: State, playerID: PlayerID, arg: any): State {
    return Process(state, [{ fn: EndStage, arg, playerID }]);
  }

  function EndStageEvent(state: State, playerID: PlayerID): State {
    return Process(state, [{ fn: EndStage, playerID }]);
  }

  function SetPhaseEvent(
    state: State,
    _playerID: PlayerID,
    newPhase: string
  ): State {
    return Process(state, [
      {
        fn: EndPhase,
        phase: state.ctx.phase,
        turn: state.ctx.turn,
        arg: { next: newPhase },
      },
    ]);
  }

  function EndPhaseEvent(state: State): State {
    return Process(state, [
      { fn: EndPhase, phase: state.ctx.phase, turn: state.ctx.turn },
    ]);
  }

  function EndTurnEvent(state: State, _playerID: PlayerID, arg: any): State {
    return Process(state, [
      { fn: EndTurn, turn: state.ctx.turn, phase: state.ctx.phase, arg },
    ]);
  }

  function PassEvent(state: State, _playerID: PlayerID, arg: any): State {
    return Process(state, [
      {
        fn: EndTurn,
        turn: state.ctx.turn,
        phase: state.ctx.phase,
        force: true,
        arg,
      },
    ]);
  }

  function EndGameEvent(state: State, _playerID: PlayerID, arg: any): State {
    return Process(state, [
      { fn: EndGame, turn: state.ctx.turn, phase: state.ctx.phase, arg },
    ]);
  }

  const eventHandlers = {
    endStage: EndStageEvent,
    setStage: SetStageEvent,
    endTurn: EndTurnEvent,
    pass: PassEvent,
    endPhase: EndPhaseEvent,
    setPhase: SetPhaseEvent,
    endGame: EndGameEvent,
    setActivePlayers: SetActivePlayersEvent,
  };

  const enabledEventNames = [];

  if (events.endTurn !== false) {
    enabledEventNames.push('endTurn');
  }
  if (events.pass !== false) {
    enabledEventNames.push('pass');
  }
  if (events.endPhase !== false) {
    enabledEventNames.push('endPhase');
  }
  if (events.setPhase !== false) {
    enabledEventNames.push('setPhase');
  }
  if (events.endGame !== false) {
    enabledEventNames.push('endGame');
  }
  if (events.setActivePlayers !== false) {
    enabledEventNames.push('setActivePlayers');
  }
  if (events.endStage !== false) {
    enabledEventNames.push('endStage');
  }
  if (events.setStage !== false) {
    enabledEventNames.push('setStage');
  }

  function ProcessEvent(state: State, action: ActionShape.GameEvent) {
    const { type, playerID, args } = action.payload;
    if (typeof eventHandlers[type] !== 'function') return state;
    return eventHandlers[type](
      state,
      playerID,
      ...(Array.isArray(args) ? args : [args])
    );
  }

  function IsPlayerActive(_G: any, ctx: Ctx, playerID: PlayerID): boolean {
    if (ctx.activePlayers) {
      return playerID in ctx.activePlayers;
    }
    return ctx.currentPlayer === playerID;
  }

  return {
    ctx: (numPlayers: number): Ctx => ({
      numPlayers,
      turn: 0,
      currentPlayer: '0',
      playOrder: [...Array.from({ length: numPlayers })].map((_, i) => i + ''),
      playOrderPos: 0,
      phase: startingPhase,
      activePlayers: null,
    }),
    init: (state: State): State => {
      return Process(state, [{ fn: StartGame }]);
    },
    isPlayerActive: IsPlayerActive,
    eventHandlers,
    eventNames: Object.keys(eventHandlers),
    enabledEventNames,
    moveMap,
    moveNames: [...moveNames.values()],
    processMove: ProcessMove,
    processEvent: ProcessEvent,
    getMove: GetMove,
  };
}<|MERGE_RESOLUTION|>--- conflicted
+++ resolved
@@ -122,19 +122,11 @@
     if (phaseConfig.endIf === undefined) {
       phaseConfig.endIf = () => undefined;
     }
-<<<<<<< HEAD
-    if (conf.onBegin === undefined) {
-      conf.onBegin = ({ G }) => G;
-    }
-    if (conf.onEnd === undefined) {
-      conf.onEnd = ({ G }) => G;
-=======
     if (phaseConfig.onBegin === undefined) {
-      phaseConfig.onBegin = (G) => G;
+      phaseConfig.onBegin = ({ G }) => G;
     }
     if (phaseConfig.onEnd === undefined) {
-      phaseConfig.onEnd = (G) => G;
->>>>>>> 4efec1a1
+      phaseConfig.onEnd = ({ G }) => G;
     }
     if (phaseConfig.turn === undefined) {
       phaseConfig.turn = turn;
@@ -142,30 +134,17 @@
     if (phaseConfig.turn.order === undefined) {
       phaseConfig.turn.order = TurnOrder.DEFAULT;
     }
-<<<<<<< HEAD
-    if (conf.turn.onBegin === undefined) {
-      conf.turn.onBegin = ({ G }) => G;
-    }
-    if (conf.turn.onEnd === undefined) {
-      conf.turn.onEnd = ({ G }) => G;
-=======
     if (phaseConfig.turn.onBegin === undefined) {
-      phaseConfig.turn.onBegin = (G) => G;
+      phaseConfig.turn.onBegin = ({ G }) => G;
     }
     if (phaseConfig.turn.onEnd === undefined) {
-      phaseConfig.turn.onEnd = (G) => G;
->>>>>>> 4efec1a1
+      phaseConfig.turn.onEnd = ({ G }) => G;
     }
     if (phaseConfig.turn.endIf === undefined) {
       phaseConfig.turn.endIf = () => false;
     }
-<<<<<<< HEAD
-    if (conf.turn.onMove === undefined) {
-      conf.turn.onMove = ({ G }) => G;
-=======
     if (phaseConfig.turn.onMove === undefined) {
-      phaseConfig.turn.onMove = (G) => G;
->>>>>>> 4efec1a1
+      phaseConfig.turn.onMove = ({ G }) => G;
     }
     if (phaseConfig.turn.stages === undefined) {
       phaseConfig.turn.stages = {};
@@ -675,31 +654,17 @@
   }
 
   function ProcessMove(state: State, action: ActionPayload.MakeMove): State {
-<<<<<<< HEAD
-    const { ctx } = state;
-    const { type, playerID } = action;
-    const conf = GetPhase(ctx);
-=======
     const { playerID, type } = action;
     const { ctx } = state;
     const { currentPlayer, activePlayers, _activePlayersMoveLimit } = ctx;
->>>>>>> 4efec1a1
     const move = GetMove(ctx, type, playerID);
     const shouldCount =
       !move || typeof move === 'function' || move.noLimit !== true;
 
-<<<<<<< HEAD
-    const _activePlayersNumMoves = { ...ctx._activePlayersNumMoves };
-    let { numMoves } = ctx;
-    if (shouldCount) {
-      if (playerID == ctx.currentPlayer) numMoves++;
-      if (ctx.activePlayers) _activePlayersNumMoves[playerID]++;
-=======
     let { numMoves, _activePlayersNumMoves } = ctx;
     if (shouldCount) {
       if (playerID === currentPlayer) numMoves++;
       if (activePlayers) _activePlayersNumMoves[playerID]++;
->>>>>>> 4efec1a1
     }
 
     state = {
