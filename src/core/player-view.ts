--- conflicted
+++ resolved
@@ -6,7 +6,7 @@
  * https://opensource.org/licenses/MIT.
  */
 
-import type { Game } from '../types';
+import type { Game, PlayerID } from '../types';
 
 /**
  * PlayerView reducers.
@@ -19,11 +19,7 @@
    * removes all the keys in `players`, except for the one
    * corresponding to the current playerID.
    */
-<<<<<<< HEAD
-  STRIP_SECRETS: ({ G, playerID }) => {
-=======
-  STRIP_SECRETS: (G: any, ctx: Ctx, playerID: PlayerID | null) => {
->>>>>>> 1368d55e
+  STRIP_SECRETS: ({ G, playerID }: { G: any; playerID: PlayerID | null }) => {
     const r = { ...G };
 
     if (r.secret !== undefined) {
