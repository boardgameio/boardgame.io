--- conflicted
+++ resolved
@@ -22,11 +22,7 @@
   beforeAll(() => {
     game = ProcessGameConfig({
       moves: {
-<<<<<<< HEAD
         A: ({ G }) => G,
-=======
-        A: (G) => G,
->>>>>>> dc96b264
         B: () => null,
         C: {
           move: () => 'C',
@@ -84,13 +80,8 @@
         start: true,
         turn: {
           order: {
-<<<<<<< HEAD
             first: ({ G }) => G.startingPlayerToken,
             next: ({ ctx }) => (+ctx.playOrderPos + 1) % ctx.playOrder.length,
-=======
-            first: (G) => G.startingPlayerToken,
-            next: (G, ctx) => (+ctx.playOrderPos + 1) % ctx.playOrder.length,
->>>>>>> dc96b264
           },
         },
       },
