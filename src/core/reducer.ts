--- conflicted
+++ resolved
@@ -11,11 +11,7 @@
 import { Game } from './game';
 import { error } from './logger';
 import { ContextEnhancer } from './context-enhancer';
-<<<<<<< HEAD
-import { ActionShape, GameConfig, LogEntry, State } from '../types';
-=======
-import { GameConfig, LogEntry, State, Move, LongFormMove } from '../types';
->>>>>>> d05e7a7d
+import { ActionShape, GameConfig, LogEntry, State, Move, LongFormMove } from '../types';
 
 /**
  * Returns true if a move can be undone.
