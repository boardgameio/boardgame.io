/*
 * Copyright 2017 The boardgame.io Authors
 *
 * Use of this source code is governed by a MIT-style
 * license that can be found in the LICENSE file or at
 * https://opensource.org/licenses/MIT.
 */

import * as Actions from './action-types';
import * as plugins from '../plugins/main';
import { ProcessGameConfig } from './game';
import { error } from './logger';
import { INVALID_MOVE } from './constants';
import type { Dispatch } from 'redux';
import type {
  ActionShape,
  Ctx,
  ErrorType,
  Game,
  LogEntry,
  LongFormMove,
  Move,
  State,
  Store,
  TransientMetadata,
  TransientState,
  Undo,
} from '../types';
import { stripTransients } from './action-creators';
import { ActionErrorType, UpdateErrorType } from './errors';
import { applyPatch } from 'rfc6902';

/**
 * Check if the payload for the passed action contains a playerID.
 */
const actionHasPlayerID = (
  action:
    | ActionShape.MakeMove
    | ActionShape.GameEvent
    | ActionShape.Undo
    | ActionShape.Redo
) => action.payload.playerID !== null && action.payload.playerID !== undefined;

/**
 * Returns true if a move can be undone.
 */
const CanUndoMove = (G: any, ctx: Ctx, move: Move): boolean => {
  function HasUndoable(move: Move): move is LongFormMove {
    return (move as LongFormMove).undoable !== undefined;
  }

  function IsFunction(
    undoable: boolean | ((...args: any[]) => any)
  ): undoable is (...args: any[]) => any {
    return undoable instanceof Function;
  }

  if (!HasUndoable(move)) {
    return true;
  }

  if (IsFunction(move.undoable)) {
    return move.undoable(G, ctx);
  }

  return move.undoable;
};

/**
 * Update the undo and redo stacks for a move or event.
 */
function updateUndoRedoState(
  state: State,
  opts: {
    game: Game;
    action: ActionShape.GameEvent | ActionShape.MakeMove;
  }
): State {
  if (opts.game.disableUndo) return state;

  const undoEntry: Undo = {
    G: state.G,
    ctx: state.ctx,
    plugins: state.plugins,
    playerID: opts.action.payload.playerID || state.ctx.currentPlayer,
  };

  if (opts.action.type === 'MAKE_MOVE') {
    undoEntry.moveType = opts.action.payload.type;
  }

  return {
    ...state,
    _undo: [...state._undo, undoEntry],
    // Always reset redo stack when making a move or event
    _redo: [],
  };
}

/**
 * Process state, adding the initial deltalog for this action.
 */
function initializeDeltalog(
  state: State,
  action: ActionShape.MakeMove | ActionShape.Undo | ActionShape.Redo,
  move?: Move
): TransientState {
  // Create a log entry for this action.
  const logEntry: LogEntry = {
    action,
    _stateID: state._stateID,
    turn: state.ctx.turn,
    phase: state.ctx.phase,
  };

  const pluginLogMetadata = state.plugins.log.data.metadata;
  if (pluginLogMetadata !== undefined) {
    logEntry.metadata = pluginLogMetadata;
  }

  if (typeof move === 'object' && move.redact === true) {
    logEntry.redact = true;
  }

  return {
    ...state,
    deltalog: [logEntry],
  };
}

/**
 * ExtractTransientsFromState
 *
 * Split out transients from the a TransientState
 */
function ExtractTransients(
  transientState: TransientState | null
): [State | null, TransientMetadata | undefined] {
  if (!transientState) {
    // We preserve null for the state for legacy callers, but the transient
    // field should be undefined if not present to be consistent with the
    // code path below.
    return [null, undefined];
  }
  const { transients, ...state } = transientState;
  return [state as State, transients as TransientMetadata];
}

/**
 * WithError
 *
 * Augment a State instance with transient error information.
 */
function WithError<PT extends any = any>(
  state: State,
  errorType: ErrorType,
  payload?: PT
): TransientState {
  const error = {
    type: errorType,
    payload,
  };
  return {
    ...state,
    transients: {
      error,
    },
  };
}

/**
 * Middleware for processing TransientState associated with the reducer
 * returned by CreateGameReducer.
 * This should pretty much be used everywhere you want realistic state
 * transitions and error handling.
 */
export const TransientHandlingMiddleware = (store: Store) => (
  next: Dispatch<ActionShape.Any>
) => (action: ActionShape.Any) => {
  const result = next(action);
  switch (action.type) {
    case Actions.STRIP_TRANSIENTS: {
      return result;
    }
    default: {
      const [, transients] = ExtractTransients(store.getState());
      if (typeof transients !== 'undefined') {
        store.dispatch(stripTransients());
        // Dev Note: If parent middleware needs to correlate the spawned
        // StripTransients action to the triggering action, instrument here.
        //
        // This is a bit tricky; for more details, see:
        //   https://github.com/boardgameio/boardgame.io/pull/940#discussion_r636200648
        return {
          ...result,
          transients,
        };
      }
      return result;
    }
  }
};

/**
 * CreateGameReducer
 *
 * Creates the main game state reducer.
 */
export function CreateGameReducer({
  game,
  isClient,
}: {
  game: Game;
  isClient?: boolean;
}) {
  game = ProcessGameConfig(game);

  /**
   * GameReducer
   *
   * Redux reducer that maintains the overall game state.
   * @param {object} state - The state before the action.
   * @param {object} action - A Redux action.
   */
  return (
    stateWithTransients: TransientState | null = null,
    action: ActionShape.Any
  ): TransientState => {
    let [state /*, transients */] = ExtractTransients(stateWithTransients);
    switch (action.type) {
      case Actions.STRIP_TRANSIENTS: {
        // This action indicates that transient metadata in the state has been
        // consumed and should now be stripped from the state..
        return state;
      }

      case Actions.GAME_EVENT: {
        state = { ...state, deltalog: [] };

        // Process game events only on the server.
        // These events like `endTurn` typically
        // contain code that may rely on secret state
        // and cannot be computed on the client.
        if (isClient) {
          return state;
        }

        // Disallow events once the game is over.
        if (state.ctx.gameover !== undefined) {
          error(`cannot call event after game end`);
          return WithError(state, ActionErrorType.GameOver);
        }

        // Ignore the event if the player isn't active.
        if (
          actionHasPlayerID(action) &&
          !game.flow.isPlayerActive(state.G, state.ctx, action.payload.playerID)
        ) {
          error(`disallowed event: ${action.payload.type}`);
          return WithError(state, ActionErrorType.InactivePlayer);
        }

        // Execute plugins.
        state = plugins.Enhance(state, {
          game,
          isClient: false,
          playerID: action.payload.playerID,
        });

        // Process event.
        let newState = game.flow.processEvent(state, action);

        // Execute plugins.
        newState = plugins.Flush(newState, { game, isClient: false });

        // Update undo / redo state.
        newState = updateUndoRedoState(newState, { game, action });

        return { ...newState, _stateID: state._stateID + 1 };
      }

      case Actions.MAKE_MOVE: {
        state = { ...state, deltalog: [] };

        // Check whether the move is allowed at this time.
        const move: Move = game.flow.getMove(
          state.ctx,
          action.payload.type,
          action.payload.playerID || state.ctx.currentPlayer
        );
        if (move === null) {
          error(`disallowed move: ${action.payload.type}`);
          return WithError(state, ActionErrorType.UnavailableMove);
        }

        // Don't run move on client if move says so.
        if (isClient && (move as LongFormMove).client === false) {
          return state;
        }

        // Disallow moves once the game is over.
        if (state.ctx.gameover !== undefined) {
          error(`cannot make move after game end`);
          return WithError(state, ActionErrorType.GameOver);
        }

        // Ignore the move if the player isn't active.
        if (
          actionHasPlayerID(action) &&
          !game.flow.isPlayerActive(state.G, state.ctx, action.payload.playerID)
        ) {
          error(`disallowed move: ${action.payload.type}`);
          return WithError(state, ActionErrorType.InactivePlayer);
        }

        // Execute plugins.
        state = plugins.Enhance(state, {
          game,
          isClient,
          playerID: action.payload.playerID,
        });

        // Process the move.
        const G = game.processMove(state, action.payload);

        // The game declared the move as invalid.
        if (G === INVALID_MOVE) {
          error(
            `invalid move: ${action.payload.type} args: ${action.payload.args}`
          );
          // TODO(#723): Marshal a nice error payload with the processed move.
          return WithError(state, ActionErrorType.InvalidMove);
        }

        const newState = { ...state, G };

        // Some plugin indicated that it is not suitable to be
        // materialized on the client (and must wait for the server
        // response instead).
        if (isClient && plugins.NoClient(newState, { game })) {
          return state;
        }

        state = newState;

        // If we're on the client, just process the move
        // and no triggers in multiplayer mode.
        // These will be processed on the server, which
        // will send back a state update.
        if (isClient) {
          state = plugins.Flush(state, {
            game,
            isClient: true,
          });
          return {
            ...state,
            _stateID: state._stateID + 1,
          };
        }

        // On the server, construct the deltalog.
        state = initializeDeltalog(state, action, move);

        // Allow the flow reducer to process any triggers that happen after moves.
        state = game.flow.processMove(state, action.payload);
        state = plugins.Flush(state, { game });

        // Update undo / redo state.
        state = updateUndoRedoState(state, { game, action });

        return {
          ...state,
          _stateID: state._stateID + 1,
        };
      }

      case Actions.RESET:
      case Actions.UPDATE:
      case Actions.SYNC: {
        return action.state;
      }

      case Actions.UNDO: {
        state = { ...state, deltalog: [] };

        if (game.disableUndo) {
          error('Undo is not enabled');
          return WithError(state, ActionErrorType.ActionDisabled);
        }

        const { _undo, _redo } = state;

        if (_undo.length < 2) {
          // TODO(#723): Add an error case here.
          //  error(`No moves to undo`);
          //  return WithError(state, ActionErrorType.ActionDisabled);
          return state;
        }

        const last = _undo[_undo.length - 1];
        const restore = _undo[_undo.length - 2];

        // Only allow players to undo their own moves.
        if (
          actionHasPlayerID(action) &&
          action.payload.playerID !== last.playerID
        ) {
          // TODO(#723): Add an error case here.
          //  error(`Cannot undo other players' moves`);
          //  return WithError(state, ActionErrorType.ActionDisabled);
          return state;
        }

<<<<<<< HEAD
        // Only allow undoable moves to be undone.
        const lastMove: Move = game.flow.getMove(
          restore.ctx,
          last.moveType,
          last.playerID
        );
        if (!CanUndoMove(state.G, state.ctx, lastMove)) {
          // TODO(#723): Add an error case here.
          //  error(`Move cannot be undone`);
          //  return WithError(state, ActionErrorType.ActionDisabled);
          return state;
=======
        // If undoing a move, check it is undoable.
        if (last.moveType) {
          const lastMove: Move = game.flow.getMove(
            restore.ctx,
            last.moveType,
            last.playerID
          );
          if (!CanUndoMove(state.G, state.ctx, lastMove)) {
            return state;
          }
>>>>>>> 4163e092
        }

        state = initializeDeltalog(state, action);

        return {
          ...state,
          G: restore.G,
          ctx: restore.ctx,
          plugins: restore.plugins,
          _stateID: state._stateID + 1,
          _undo: _undo.slice(0, -1),
          _redo: [last, ..._redo],
        };
      }

      case Actions.REDO: {
        state = { ...state, deltalog: [] };

        if (game.disableUndo) {
          error('Redo is not enabled');
          return WithError(state, ActionErrorType.ActionDisabled);
        }

        const { _undo, _redo } = state;

        if (_redo.length == 0) {
          // TODO(#723): Add an error case here.
          //  error(`No moves to redo`);
          //  return WithError(state, ActionErrorType.ActionDisabled);
          return state;
        }

        const first = _redo[0];

        // Only allow players to redo their own undos.
        if (
          actionHasPlayerID(action) &&
          action.payload.playerID !== first.playerID
        ) {
          // TODO(#723): Add an error case here.
          //  error(`Cannot redo other players` moves`);
          //  return WithError(state, ActionErrorType.ActionDisabled);
          return state;
        }

        state = initializeDeltalog(state, action);

        return {
          ...state,
          G: first.G,
          ctx: first.ctx,
          plugins: first.plugins,
          _stateID: state._stateID + 1,
          _undo: [..._undo, first],
          _redo: _redo.slice(1),
        };
      }

      case Actions.PLUGIN: {
        // TODO(#723): Expose error semantics to plugin processing.
        return plugins.ProcessAction(state, action, { game });
      }

      case Actions.PATCH: {
        const oldState = state;
        const newState = JSON.parse(JSON.stringify(oldState));
        const patchError = applyPatch(newState, action.patch);
        const hasError = patchError.some((entry) => entry !== null);
        if (hasError) {
          error(`Patch ${JSON.stringify(action.patch)} apply failed`);
          return WithError(oldState, UpdateErrorType.PatchFailed, patchError);
        } else {
          return newState;
        }
      }
      default: {
        return state;
      }
    }
  };
}<|MERGE_RESOLUTION|>--- conflicted
+++ resolved
@@ -411,19 +411,6 @@
           return state;
         }
 
-<<<<<<< HEAD
-        // Only allow undoable moves to be undone.
-        const lastMove: Move = game.flow.getMove(
-          restore.ctx,
-          last.moveType,
-          last.playerID
-        );
-        if (!CanUndoMove(state.G, state.ctx, lastMove)) {
-          // TODO(#723): Add an error case here.
-          //  error(`Move cannot be undone`);
-          //  return WithError(state, ActionErrorType.ActionDisabled);
-          return state;
-=======
         // If undoing a move, check it is undoable.
         if (last.moveType) {
           const lastMove: Move = game.flow.getMove(
@@ -434,7 +421,6 @@
           if (!CanUndoMove(state.G, state.ctx, lastMove)) {
             return state;
           }
->>>>>>> 4163e092
         }
 
         state = initializeDeltalog(state, action);
