--- conflicted
+++ resolved
@@ -24,13 +24,8 @@
   PlayerID,
   ChatMessage,
 } from '../types';
-<<<<<<< HEAD
 import { createMatch } from '../server/util';
-import { Auth } from '../server/auth';
-=======
-import { createMetadata } from '../server/util';
 import type { Auth } from '../server/auth';
->>>>>>> a7e2f182
 import * as StorageAPI from '../server/db/base';
 
 /**
