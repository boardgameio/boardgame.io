/*
 * Copyright 2018 The boardgame.io Authors
 *
 * Use of this source code is governed by a MIT-style
 * license that can be found in the LICENSE file or at
 * https://opensource.org/licenses/MIT.
 */

import {
  CreateGameReducer,
  TransientHandlingMiddleware,
} from '../core/reducer';
import { ProcessGameConfig, IsLongFormMove } from '../core/game';
import { UNDO, REDO, MAKE_MOVE } from '../core/action-types';
import { createStore, applyMiddleware } from 'redux';
import * as logging from '../core/logger';
import type {
  SyncInfo,
  FilteredMetadata,
  Game,
  Server,
  State,
  ActionShape,
  CredentialedActionShape,
  LogEntry,
  PlayerID,
  ChatMessage,
} from '../types';
import { createMatch } from '../server/util';
import type { Auth } from '../server/auth';
import * as StorageAPI from '../server/db/base';
import type { Operation } from 'rfc6902';
<<<<<<< HEAD
import { redactLog } from './filter-player-view';
=======
>>>>>>> 078d4bd0

/**
 * Filter match data to get a player metadata object with credentials stripped.
 */
const filterMatchData = (matchData: Server.MatchData): FilteredMetadata =>
  Object.values(matchData.players).map((player) => {
    const { credentials, ...filteredData } = player;
    return filteredData;
  });

/**
 * Remove player credentials from action payload
 */
const stripCredentialsFromAction = (action: CredentialedActionShape.Any) => {
  const { credentials, ...payload } = action.payload;
  return { ...action, payload };
};

type CallbackFn = (arg: {
  state: State;
  matchID: string;
  action?: ActionShape.Any | CredentialedActionShape.Any;
}) => void;

type CommonTransportData =
  | {
      type: 'sync';
      args: [string, SyncInfo];
    }
  | {
      type: 'matchData';
      args: [string, FilteredMetadata];
    }
  | {
      type: 'chat';
      args: [string, ChatMessage];
    };

export type TransportData =
  | {
      type: 'update';
      args: [string, State, LogEntry[]];
    }
  | {
      type: 'patch';
      args: [string, number, number, Operation[], LogEntry[]];
    }
  | CommonTransportData;

export type IntermediateTransportData =
  | {
      type: 'update';
      args: [string, State];
    }
  | {
      type: 'patch';
      args: [string, number, State, State];
    }
  | CommonTransportData;

export type IntermediateTransportData =
  | {
      type: 'update';
      args: [string, State];
    }
  | {
      type: 'patch';
      args: [string, number, State, State];
    }
  | {
      type: 'sync';
      args: [string, SyncInfo];
    }
  | {
      type: 'matchData';
      args: [string, FilteredMetadata];
    }
  | {
      type: 'chat';
      args: [string, ChatMessage];
    };

export interface TransportAPI {
<<<<<<< HEAD
  send: (playerData: { playerID: PlayerID } & TransportData) => void;
=======
  send: (
    playerData: { playerID: PlayerID } & IntermediateTransportData
  ) => void;
>>>>>>> 078d4bd0
  sendAll: (payload: IntermediateTransportData) => void;
}

/**
 * Master
 *
 * Class that runs the game and maintains the authoritative state.
 * It uses the transportAPI to communicate with clients and the
 * storageAPI to communicate with the database.
 */
export class Master {
  game: ReturnType<typeof ProcessGameConfig>;
  storageAPI: StorageAPI.Sync | StorageAPI.Async;
  transportAPI: TransportAPI;
  subscribeCallback: CallbackFn;
  auth?: Auth;

  constructor(
    game: Game,
    storageAPI: StorageAPI.Sync | StorageAPI.Async,
    transportAPI: TransportAPI,
    auth?: Auth
  ) {
    this.game = ProcessGameConfig(game);
    this.storageAPI = storageAPI;
    this.transportAPI = transportAPI;
    this.subscribeCallback = () => {};
    this.auth = auth;
  }

  subscribe(fn: CallbackFn) {
    this.subscribeCallback = fn;
  }

  /**
   * Called on each move / event made by the client.
   * Computes the new value of the game state and returns it
   * along with a deltalog.
   */
  async onUpdate(
    credAction: CredentialedActionShape.Any,
    stateID: number,
    matchID: string,
    playerID: string
  ): Promise<void | { error: string }> {
    if (!credAction || !credAction.payload) {
      return { error: 'missing action or action payload' };
    }

    let metadata: Server.MatchData | undefined;
    if (StorageAPI.isSynchronous(this.storageAPI)) {
      ({ metadata } = this.storageAPI.fetch(matchID, { metadata: true }));
    } else {
      ({ metadata } = await this.storageAPI.fetch(matchID, { metadata: true }));
    }

    if (this.auth) {
      const isAuthentic = await this.auth.authenticateCredentials({
        playerID,
        credentials: credAction.payload.credentials,
        metadata,
      });
      if (!isAuthentic) {
        return { error: 'unauthorized action' };
      }
    }

    const action = stripCredentialsFromAction(credAction);
    const key = matchID;

    let state: State;
    if (StorageAPI.isSynchronous(this.storageAPI)) {
      ({ state } = this.storageAPI.fetch(key, { state: true }));
    } else {
      ({ state } = await this.storageAPI.fetch(key, { state: true }));
    }

    if (state === undefined) {
      logging.error(`game not found, matchID=[${key}]`);
      return { error: 'game not found' };
    }

    if (state.ctx.gameover !== undefined) {
      logging.error(
        `game over - matchID=[${key}] - playerID=[${playerID}]` +
          ` - action[${action.payload.type}]`
      );
      return;
    }

    const reducer = CreateGameReducer({
      game: this.game,
    });
    const middleware = applyMiddleware(TransientHandlingMiddleware);
    const store = createStore(reducer, state, middleware);

    // Only allow UNDO / REDO if there is exactly one player
    // that can make moves right now and the person doing the
    // action is that player.
    if (action.type == UNDO || action.type == REDO) {
      const hasActivePlayers = state.ctx.activePlayers !== null;
      const isCurrentPlayer = state.ctx.currentPlayer === playerID;

      if (
        // If activePlayers is empty, non-current players can’t undo.
        (!hasActivePlayers && !isCurrentPlayer) ||
        // If player is not active or multiple players are active, can’t undo.
        (hasActivePlayers &&
          (state.ctx.activePlayers[playerID] === undefined ||
            Object.keys(state.ctx.activePlayers).length > 1))
      ) {
        logging.error(`playerID=[${playerID}] cannot undo / redo right now`);
        return;
      }
    }

    // Check whether the player is active.
    if (!this.game.flow.isPlayerActive(state.G, state.ctx, playerID)) {
      logging.error(
        `player not active - playerID=[${playerID}]` +
          ` - action[${action.payload.type}]`
      );
      return;
    }

    // Get move for further checks
    const move =
      action.type == MAKE_MOVE
        ? this.game.flow.getMove(state.ctx, action.payload.type, playerID)
        : null;

    // Check whether the player is allowed to make the move.
    if (action.type == MAKE_MOVE && !move) {
      logging.error(
        `move not processed - canPlayerMakeMove=false - playerID=[${playerID}]` +
          ` - action[${action.payload.type}]`
      );
      return;
    }

    // Check if action's stateID is different than store's stateID
    // and if move does not have ignoreStaleStateID truthy.
    if (
      state._stateID !== stateID &&
      !(move && IsLongFormMove(move) && move.ignoreStaleStateID)
    ) {
      logging.error(
        `invalid stateID, was=[${stateID}], expected=[${state._stateID}]` +
          ` - playerID=[${playerID}] - action[${action.payload.type}]`
      );
      return;
    }

    const prevState = store.getState();

    // Update server's version of the store.
    store.dispatch(action);
    state = store.getState();

    this.subscribeCallback({
      state,
      action,
      matchID,
    });

    if (this.game.deltaState) {
      this.transportAPI.sendAll({
        type: 'patch',
        args: [matchID, stateID, prevState, state],
      });
    } else {
      this.transportAPI.sendAll({
        type: 'update',
        args: [matchID, state],
      });
    }

    const { deltalog, ...stateWithoutDeltalog } = state;

    let newMetadata: Server.MatchData | undefined;
    if (metadata && !('gameover' in metadata)) {
      newMetadata = {
        ...metadata,
        updatedAt: Date.now(),
      };
      if (state.ctx.gameover !== undefined) {
        newMetadata.gameover = state.ctx.gameover;
      }
    }

    if (StorageAPI.isSynchronous(this.storageAPI)) {
      this.storageAPI.setState(key, stateWithoutDeltalog, deltalog);
      if (newMetadata) this.storageAPI.setMetadata(key, newMetadata);
    } else {
      const writes = [
        this.storageAPI.setState(key, stateWithoutDeltalog, deltalog),
      ];
      if (newMetadata) {
        writes.push(this.storageAPI.setMetadata(key, newMetadata));
      }
      await Promise.all(writes);
    }
  }

  /**
   * Called when the client connects / reconnects.
   * Returns the latest game state and the entire log.
   */
  async onSync(
    matchID: string,
    playerID: string | null | undefined,
    credentials?: string,
    numPlayers = 2
  ): Promise<void | { error: string }> {
    const key = matchID;

    const fetchOpts = {
      state: true,
      metadata: true,
      log: true,
      initialState: true,
    } as const;

    const fetchResult = StorageAPI.isSynchronous(this.storageAPI)
      ? this.storageAPI.fetch(key, fetchOpts)
      : await this.storageAPI.fetch(key, fetchOpts);

    let { state, initialState, log, metadata } = fetchResult;

    if (this.auth && playerID !== undefined && playerID !== null) {
      const isAuthentic = await this.auth.authenticateCredentials({
        playerID,
        credentials,
        metadata,
      });
      if (!isAuthentic) {
        return { error: 'unauthorized' };
      }
    }

    // If the game doesn't exist, then create one on demand.
    // TODO: Move this out of the sync call.
    if (state === undefined) {
      const match = createMatch({
        game: this.game,
        unlisted: true,
        numPlayers,
        setupData: undefined,
      });

      if ('setupDataError' in match) {
        return { error: 'game requires setupData' };
      }

      initialState = state = match.initialState;
      metadata = match.metadata;

      this.subscribeCallback({ state, matchID });

      if (StorageAPI.isSynchronous(this.storageAPI)) {
        this.storageAPI.createMatch(key, { initialState, metadata });
      } else {
        await this.storageAPI.createMatch(key, { initialState, metadata });
      }
    }

    const filteredMetadata = metadata ? filterMatchData(metadata) : undefined;

    const syncInfo: SyncInfo = {
      state,
      log,
      filteredMetadata,
      initialState,
    };

    this.transportAPI.send({
      playerID,
      type: 'sync',
      args: [matchID, syncInfo],
    });

    return;
  }

  /**
   * Called when a client connects or disconnects.
   * Updates and sends out metadata to reflect the player’s connection status.
   */
  async onConnectionChange(
    matchID: string,
    playerID: string | null | undefined,
    credentials: string | undefined,
    connected: boolean
  ): Promise<void | { error: string }> {
    const key = matchID;

    // Ignore changes for clients without a playerID, e.g. spectators.
    if (playerID === undefined || playerID === null) {
      return;
    }

    let metadata: Server.MatchData | undefined;

    if (StorageAPI.isSynchronous(this.storageAPI)) {
      ({ metadata } = this.storageAPI.fetch(key, { metadata: true }));
    } else {
      ({ metadata } = await this.storageAPI.fetch(key, { metadata: true }));
    }

    if (metadata === undefined) {
      logging.error(`metadata not found for matchID=[${key}]`);
      return { error: 'metadata not found' };
    }

    if (metadata.players[playerID] === undefined) {
      logging.error(
        `Player not in the match, matchID=[${key}] playerID=[${playerID}]`
      );
      return { error: 'player not in the match' };
    }

    if (this.auth) {
      const isAuthentic = await this.auth.authenticateCredentials({
        playerID,
        credentials,
        metadata,
      });
      if (!isAuthentic) {
        return { error: 'unauthorized' };
      }
    }

    metadata.players[playerID].isConnected = connected;

    const filteredMetadata = filterMatchData(metadata);

    this.transportAPI.sendAll({
      type: 'matchData',
      args: [matchID, filteredMetadata],
    });

    if (StorageAPI.isSynchronous(this.storageAPI)) {
      this.storageAPI.setMetadata(key, metadata);
    } else {
      await this.storageAPI.setMetadata(key, metadata);
    }
  }

  async onChatMessage(
    matchID: string,
    chatMessage: ChatMessage,
    credentials: string | undefined
  ): Promise<void | { error: string }> {
    const key = matchID;

    if (this.auth) {
      const { metadata } = await (this.storageAPI as StorageAPI.Async).fetch(
        key,
        {
          metadata: true,
        }
      );
      const isAuthentic = await this.auth.authenticateCredentials({
        playerID: chatMessage.sender,
        credentials,
        metadata,
      });
      if (!isAuthentic) {
        return { error: 'unauthorized' };
      }
    }

    this.transportAPI.sendAll({
      type: 'chat',
      args: [matchID, chatMessage],
    });
  }
}<|MERGE_RESOLUTION|>--- conflicted
+++ resolved
@@ -30,10 +30,6 @@
 import type { Auth } from '../server/auth';
 import * as StorageAPI from '../server/db/base';
 import type { Operation } from 'rfc6902';
-<<<<<<< HEAD
-import { redactLog } from './filter-player-view';
-=======
->>>>>>> 078d4bd0
 
 /**
  * Filter match data to get a player metadata object with credentials stripped.
@@ -94,36 +90,10 @@
     }
   | CommonTransportData;
 
-export type IntermediateTransportData =
-  | {
-      type: 'update';
-      args: [string, State];
-    }
-  | {
-      type: 'patch';
-      args: [string, number, State, State];
-    }
-  | {
-      type: 'sync';
-      args: [string, SyncInfo];
-    }
-  | {
-      type: 'matchData';
-      args: [string, FilteredMetadata];
-    }
-  | {
-      type: 'chat';
-      args: [string, ChatMessage];
-    };
-
 export interface TransportAPI {
-<<<<<<< HEAD
-  send: (playerData: { playerID: PlayerID } & TransportData) => void;
-=======
   send: (
     playerData: { playerID: PlayerID } & IntermediateTransportData
   ) => void;
->>>>>>> 078d4bd0
   sendAll: (payload: IntermediateTransportData) => void;
 }
 
