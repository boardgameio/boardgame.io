--- conflicted
+++ resolved
@@ -11,20 +11,12 @@
 import { createStore } from 'redux';
 import * as logging from '../core/logger';
 
-<<<<<<< HEAD
-export function evaluateRedactedMoves(redactedMoves, log, ctx, playerID) {
-=======
 export function redactLog(redactedMoves, log, ctx, playerID) {
->>>>>>> e88820df
   if (redactedMoves === undefined) {
     return log;
   }
 
-<<<<<<< HEAD
-  const filteredLog = log.map(logEvent => {
-=======
   return log.map(logEvent => {
->>>>>>> e88820df
     // filter for all other players and a spectator
     if (playerID !== null && +playerID === +logEvent.payload.playerID) {
       return logEvent;
@@ -36,19 +28,8 @@
     }
 
     const moveName = logEvent.payload.type;
-<<<<<<< HEAD
     let filteredEvent = logEvent;
     if (redactedMoves.includes(moveName)) {
-=======
-    const config = redactedMoves[moveName];
-    if (config === undefined) {
-      // no definition for that move given => show
-      return logEvent;
-    }
-
-    let filteredEvent = logEvent;
-    if (config.showArgs === false) {
->>>>>>> e88820df
       const newPayload = {
         ...filteredEvent.payload,
         args: undefined,
@@ -59,11 +40,6 @@
 
     return filteredEvent;
   });
-<<<<<<< HEAD
-
-  return filteredLog;
-=======
->>>>>>> e88820df
 }
 
 /**
@@ -156,14 +132,8 @@
         deltalog: undefined,
       };
 
-<<<<<<< HEAD
-      const rm = this.game.flow.redactedMoves;
-      const log = evaluateRedactedMoves(
-        rm,
-=======
       const log = redactLog(
         this.game.flow.redactedMoves,
->>>>>>> e88820df
         state.deltalog,
         state.ctx,
         playerID
@@ -206,11 +176,7 @@
       deltalog: undefined,
     };
 
-<<<<<<< HEAD
-    const log = evaluateRedactedMoves(
-=======
     const log = redactLog(
->>>>>>> e88820df
       this.game.flow.redactedMoves,
       state.deltalog,
       state.ctx,
