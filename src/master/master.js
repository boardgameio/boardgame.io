/*
 * Copyright 2018 The boardgame.io Authors
 *
 * Use of this source code is governed by a MIT-style
 * license that can be found in the LICENSE file or at
 * https://opensource.org/licenses/MIT.
 */

import { CreateGameReducer } from '../core/reducer';
import { MAKE_MOVE, GAME_EVENT } from '../core/action-types';
import { createStore } from 'redux';
import * as logging from '../core/logger';

export function redactLog(redactedMoves, log, ctx, playerID) {
  if (redactedMoves === undefined || log === undefined) {
    return log;
  }

  return log.map(logEvent => {
    // filter for all other players and a spectator
    if (playerID !== null && +playerID === +logEvent.action.payload.playerID) {
      return logEvent;
    }

    // only filter moves
    if (logEvent.action.type !== 'MAKE_MOVE') {
      return logEvent;
    }

    const moveName = logEvent.action.payload.type;
    let filteredEvent = logEvent;
    if (redactedMoves.includes(moveName)) {
      const newPayload = {
        ...filteredEvent.action.payload,
        args: undefined,
        argsRedacted: true,
      };
      filteredEvent = {
<<<<<<< HEAD
=======
        ...filteredEvent,
>>>>>>> 47cd1bfd
        action: { ...filteredEvent.action, payload: newPayload },
      };
    }

    return filteredEvent;
  });
}

/**
 * Master
 *
 * Class that runs the game and maintains the authoritative state.
 * It uses the transportAPI to communicate with clients and the
 * storageAPI to communicate with the database.
 */
export class Master {
  constructor(game, storageAPI, transportAPI, isActionFromAuthenticPlayer) {
    this.game = game;
    this.storageAPI = storageAPI;
    this.transportAPI = transportAPI;
    this.isActionFromAuthenticPlayer = () => true;

    if (isActionFromAuthenticPlayer !== undefined) {
      this.isActionFromAuthenticPlayer = isActionFromAuthenticPlayer;
    }
  }

  /**
   * Called on each move / event made by the client.
   * Computes the new value of the game state and returns it
   * along with a deltalog.
   */
  async onUpdate(action, stateID, gameID, playerID) {
    let state = await this.storageAPI.get(gameID);

    if (state === undefined) {
      logging.error(`game not found, gameID=[${gameID}]`);
      return { error: 'game not found' };
    }

    const reducer = CreateGameReducer({
      game: this.game,
      numPlayers: state.ctx.numPlayers,
    });
    const store = createStore(reducer, state);

    const isActionAuthentic = await this.isActionFromAuthenticPlayer({
      action,
      db: this.storageAPI,
      gameID,
      playerID,
    });
    if (!isActionAuthentic) {
      return { error: 'unauthorized action' };
    }

    // Check whether the player is allowed to make the move.
    if (
      action.type == MAKE_MOVE &&
      !this.game.flow.canPlayerMakeMove(state.G, state.ctx, playerID)
    ) {
      logging.error(
        `move not processed - canPlayerMakeMove=false, playerID=[${playerID}]`
      );
      return;
    }

    // Check whether the player is allowed to call the event.
    if (
      action.type == GAME_EVENT &&
      !this.game.flow.canPlayerCallEvent(state.G, state.ctx, playerID)
    ) {
      logging.error(`event not processed - invalid playerID=[${playerID}]`);
      return;
    }

    if (state._stateID !== stateID) {
      logging.error(
        `invalid stateID, was=[${stateID}], expected=[${state._stateID}]`
      );
      return;
    }

    let log = store.getState().log || [];

    // Update server's version of the store.
    store.dispatch(action);
    state = store.getState();

    this.transportAPI.sendAll(playerID => {
      const filteredState = {
        ...state,
        G: this.game.playerView(state.G, state.ctx, playerID),
        ctx: { ...state.ctx, _random: undefined },
        log: undefined,
        deltalog: undefined,
      };

      const log = redactLog(
        this.game.flow.redactedMoves,
        state.deltalog,
        state.ctx,
        playerID
      );

      return {
        type: 'update',
        args: [gameID, filteredState, log],
      };
    });

    // TODO: We currently attach the log back into the state
    // object before storing it, but this should probably
    // sit in a different part of the database eventually.
    log = [...log, ...state.deltalog];
    const stateWithLog = { ...state, log };

    await this.storageAPI.set(gameID, stateWithLog);
  }

  /**
   * Called when the client connects / reconnects.
   * Returns the latest game state and the entire log.
   */
  async onSync(gameID, playerID, numPlayers) {
    const reducer = CreateGameReducer({ game: this.game, numPlayers });
    let state = await this.storageAPI.get(gameID);

    if (state === undefined) {
      const store = createStore(reducer);
      state = store.getState();
      await this.storageAPI.set(gameID, state);
    }

    const filteredState = {
      ...state,
      G: this.game.playerView(state.G, state.ctx, playerID),
      ctx: { ...state.ctx, _random: undefined },
      log: undefined,
      deltalog: undefined,
    };

    const log = redactLog(
      this.game.flow.redactedMoves,
      state.deltalog,
      state.ctx,
      playerID
    );

    this.transportAPI.send({
      playerID,
      type: 'sync',
      args: [gameID, filteredState, log],
    });

    return;
  }
}<|MERGE_RESOLUTION|>--- conflicted
+++ resolved
@@ -36,10 +36,7 @@
         argsRedacted: true,
       };
       filteredEvent = {
-<<<<<<< HEAD
-=======
         ...filteredEvent,
->>>>>>> 47cd1bfd
         action: { ...filteredEvent.action, payload: newPayload },
       };
     }
