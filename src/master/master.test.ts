--- conflicted
+++ resolved
@@ -61,7 +61,6 @@
   });
 
   test('sync a second time does not create a game', async () => {
-<<<<<<< HEAD
     const fetchResult = db.fetch('gameID', { metadata: true });
     await master.onSync('gameID', '0', 2);
     expect(db.fetch('gameID', { metadata: true })).toMatchObject(fetchResult);
@@ -70,14 +69,6 @@
   test('should not have metadata', async () => {
     db.setState('oldGameID', {} as State);
     await master.onSync('oldGameID', '0');
-=======
-    await master.onSync('matchID', '0', 2);
-    expect(send).toHaveBeenCalled();
-  });
-
-  test('should not have metadata', async () => {
-    await master.onSync('matchID', '0', 2);
->>>>>>> f74f9537
     // [0][0] = first call, first argument
     expect(send.mock.calls[0][0].args[1].filteredMetadata).toBeUndefined();
   });
@@ -102,11 +93,7 @@
       createdAt: 0,
       updatedAt: 0,
     };
-<<<<<<< HEAD
     db.createGame('gameID', { metadata, initialState: {} as State });
-=======
-    db.setMetadata('matchID', dbMetadata);
->>>>>>> f74f9537
     const masterWithMetadata = new Master(game, db, TransportAPI(send));
     await masterWithMetadata.onSync('matchID', '0', 2);
 
