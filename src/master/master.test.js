/*
 * Copyright 2018 The boardgame.io Authors
 *
 * Use of this source code is governed by a MIT-style
 * license that can be found in the LICENSE file or at
 * https://opensource.org/licenses/MIT.
 */

import Game from '../core/game';
import * as ActionCreators from '../core/action-creators';
import * as Redux from 'redux';
import { InMemory } from '../server/db/inmemory';
<<<<<<< HEAD
import { Master, evaluateRedactedMoves } from './master';
=======
import { Master, redactLog } from './master';
>>>>>>> e88820df
import { error } from '../core/logger';

jest.mock('../core/logger', () => ({
  info: jest.fn(),
  error: jest.fn(),
}));

const game = Game({ seed: 0, flow: { setActionPlayers: true } });

function TransportAPI(send = jest.fn(), sendAll = jest.fn()) {
  return { send, sendAll };
}

describe('sync', async () => {
  const send = jest.fn();
  const master = new Master(game, new InMemory(), TransportAPI(send));
  const spy = jest.spyOn(Redux, 'createStore');

  beforeEach(() => {
    jest.clearAllMocks();
  });

  test('causes server to respond', async () => {
    await master.onSync('gameID', '0', 2);
    expect(send).toHaveBeenCalledWith(
      expect.objectContaining({
        type: 'sync',
      })
    );
    expect(spy).toHaveBeenCalled();
  });

  test('sync a second time does not create a game', async () => {
    await master.onSync('gameID', '0', 2);
    expect(send).toHaveBeenCalled();
    expect(spy).not.toHaveBeenCalled();
  });

  afterAll(() => {
    spy.mockRestore();
  });
});

describe('update', async () => {
  let sendAllReturn;

  const send = jest.fn();
  const sendAll = jest.fn(arg => {
    sendAllReturn = arg;
  });
  const master = new Master(game, new InMemory(), TransportAPI(send, sendAll));
  const action = ActionCreators.gameEvent('endTurn');

  beforeAll(async () => {
    await master.onSync('gameID', '0');
  });

  beforeEach(() => {
    sendAllReturn = undefined;
    jest.clearAllMocks();
  });

  test('basic', async () => {
    await master.onUpdate(action, 0, 'gameID', '0');
    expect(sendAll).toBeCalled();
    expect(sendAllReturn).not.toBeUndefined();

    let value = sendAllReturn('0');
    expect(value.type).toBe('update');
    expect(value.args[0]).toBe('gameID');
    expect(value.args[1]).toMatchObject({
      G: {},
      deltalog: undefined,
      log: undefined,
      _initial: {
        G: {},
        _initial: {},
        _redo: [],
        _stateID: 0,
        _undo: [
          {
            G: {},
            ctx: {
              _random: { seed: 0 },
              actionPlayers: ['0'],
              allPlayed: false,
              allowedMoves: null,
              currentPlayer: '0',
              currentPlayerMoves: 0,
              numPlayers: 2,
              phase: 'default',
              playOrder: ['0', '1'],
              playOrderPos: 0,
              stats: {
                phase: { allPlayed: false, numMoves: {} },
                turn: { numMoves: {} },
              },
              turn: 0,
            },
          },
        ],
        ctx: {
          _random: { seed: 0 },
          actionPlayers: ['0'],
          allPlayed: false,
          allowedMoves: null,
          currentPlayer: '0',
          currentPlayerMoves: 0,
          numPlayers: 2,
          phase: 'default',
          playOrder: ['0', '1'],
          playOrderPos: 0,
          stats: {
            phase: { allPlayed: false, numMoves: {} },
            turn: { allPlayed: false, numMoves: {} },
          },
          turn: 0,
        },
      },
      _redo: [],
      _stateID: 1,
      _undo: [
        {
          G: {},
          ctx: {
            _random: { seed: 0 },
            actionPlayers: ['1'],
            allPlayed: false,
            allowedMoves: null,
            currentPlayer: '1',
            currentPlayerMoves: 0,
            numPlayers: 2,
            phase: 'default',
            playOrder: ['0', '1'],
            playOrderPos: 1,
            stats: {
              phase: { allPlayed: false, numMoves: {} },
              turn: { allPlayed: false, numMoves: {} },
            },
            turn: 1,
          },
        },
      ],
      ctx: {
        _random: undefined,
        actionPlayers: ['1'],
        allPlayed: false,
        allowedMoves: null,
        currentPlayer: '1',
        currentPlayerMoves: 0,
        numPlayers: 2,
        phase: 'default',
        playOrder: ['0', '1'],
        playOrderPos: 1,
        stats: {
          phase: { allPlayed: false, numMoves: {} },
          turn: { allPlayed: false, numMoves: {} },
        },
        turn: 1,
      },
    });

    expect(value.args[2]).toMatchObject([
      {
        action: {
          payload: {
            args: undefined,
            credentials: undefined,
            playerID: undefined,
            type: 'endTurn',
          },
          type: 'GAME_EVENT',
        },
      },
    ]);
  });

  test('invalid gameID', async () => {
    await master.onUpdate(action, 1, 'unknown', '1');
    expect(sendAll).not.toHaveBeenCalled();
    expect(error).toHaveBeenCalledWith(`game not found, gameID=[unknown]`);
  });

  test('invalid stateID', async () => {
    await master.onUpdate(action, 100, 'gameID', '1');
    expect(sendAll).not.toHaveBeenCalled();
    expect(error).toHaveBeenCalledWith(
      `invalid stateID, was=[100], expected=[1]`
    );
  });

  test('invalid playerID', async () => {
    await master.onUpdate(action, 1, 'gameID', '100');
    await master.onUpdate(ActionCreators.makeMove(), 1, 'gameID', '100');
    expect(sendAll).not.toHaveBeenCalled();
    expect(error).toHaveBeenCalledWith(
      `event not processed - invalid playerID=[100]`
    );
  });

  test('valid gameID / stateID / playerID', async () => {
    await master.onUpdate(action, 1, 'gameID', '1');
    expect(sendAll).toHaveBeenCalled();
  });

  test('writes log when player is not an action player', async () => {
    const setActionPlayersEvent = ActionCreators.gameEvent('setActionPlayers', [
      '1',
    ]);
    await master.onUpdate(setActionPlayersEvent, 2, 'gameID', '0');

    const move = ActionCreators.makeMove('move');
    await master.onUpdate(move, 3, 'gameID', '0');
    expect(error).toHaveBeenCalledWith(
      `move not processed - canPlayerMakeMove=false, playerID=[0]`
    );
  });
});

describe('playerView', () => {
  let sendAllReturn;
  let sendReturn;

  const send = jest.fn(arg => {
    sendReturn = arg;
  });
  const sendAll = jest.fn(arg => {
    sendAllReturn = arg;
  });
  const game = Game({
    playerView: (G, ctx, player) => {
      return { ...G, player };
    },
  });
  const master = new Master(game, new InMemory(), TransportAPI(send, sendAll));

  beforeAll(async () => {
    await master.onSync('gameID', '0');
  });

  beforeEach(() => {
    sendReturn = undefined;
    sendAllReturn = undefined;
    jest.clearAllMocks();
  });

  test('sync', async () => {
    await master.onSync('gameID', '0');
    expect(sendReturn.args[1]).toMatchObject({
      G: { player: '0' },
    });
  });

  test('update', async () => {
    const action = ActionCreators.gameEvent('endTurn');
    await master.onSync('gameID', '0');
    await master.onUpdate(action, 0, 'gameID', '0');

    const G_player0 = sendAllReturn('0').args[1].G;
    const G_player1 = sendAllReturn('1').args[1].G;

    expect(G_player0.player).toBe('0');
    expect(G_player1.player).toBe('1');
  });
});

describe('authentication', async () => {
  const send = jest.fn();
  const sendAll = jest.fn();
  const game = Game({ seed: 0 });
  const action = ActionCreators.gameEvent('endTurn');
  const storage = new InMemory();

  beforeAll(async () => {
    const master = new Master(game, storage, TransportAPI());
    await master.onSync('gameID', '0');
  });

  test('auth failure', async () => {
    const isActionFromAuthenticPlayer = () => false;
    const master = new Master(
      game,
      storage,
      TransportAPI(send, sendAll),
      isActionFromAuthenticPlayer
    );
    await master.onUpdate(action, 0, 'gameID', '0');
    expect(sendAll).not.toHaveBeenCalled();
  });

  test('auth success', async () => {
    const isActionFromAuthenticPlayer = () => true;
    const master = new Master(
      game,
      storage,
      TransportAPI(send, sendAll),
      isActionFromAuthenticPlayer
    );
    await master.onUpdate(action, 0, 'gameID', '0');
    expect(sendAll).toHaveBeenCalled();
  });
});

<<<<<<< HEAD
describe('evaluateRedactedMoves', () => {
  test('no redactedMoves', () => {
    const logEvents = [ActionCreators.gameEvent('endTurn')];
    const result = evaluateRedactedMoves(undefined, logEvents, {}, '0');
=======
describe('redactLog', () => {
  test('no redactedMoves', () => {
    const logEvents = [ActionCreators.gameEvent('endTurn')];
    const result = redactLog(undefined, logEvents, {}, '0');
>>>>>>> e88820df
    expect(result).toMatchObject(logEvents);
  });

  test('redacted move is only shown with args to the player that made the move', () => {
<<<<<<< HEAD
    const rm = ['clickCell'];
    const logEvents = [ActionCreators.makeMove('clickCell', [1, 2, 3], '0')];

    // player that made the move
    let result = evaluateRedactedMoves(rm, logEvents, {}, '0');
    expect(result).toMatchObject(logEvents);

    // other player
    result = evaluateRedactedMoves(rm, logEvents, {}, '1');
=======
    const rm = {
      clickCell: { showArgs: false },
    };
    const logEvents = [ActionCreators.makeMove('clickCell', [1, 2, 3], '0')];

    // player that made the move
    let result = redactLog(rm, logEvents, {}, '0');
    expect(result).toMatchObject(logEvents);

    // other player
    result = redactLog(rm, logEvents, {}, '1');
>>>>>>> e88820df
    expect(result).toMatchObject([
      {
        type: 'MAKE_MOVE',
        payload: {
          argsRedacted: true,
          credentials: undefined,
          playerID: '0',
          type: 'clickCell',
        },
      },
    ]);
  });

  test('not redacted move is shown to all', () => {
<<<<<<< HEAD
    const rm = ['clickCell'];
    const logEvents = [ActionCreators.makeMove('unclickCell', [1, 2, 3], '0')];

    // player that made the move
    let result = evaluateRedactedMoves(rm, logEvents, {}, '0');
    expect(result).toMatchObject(logEvents);
    // other player
    result = evaluateRedactedMoves(rm, logEvents, {}, '1');
=======
    const rm = {
      clickCell: { showArgs: false },
    };
    const logEvents = [ActionCreators.makeMove('unclickCell', [1, 2, 3], '0')];

    // player that made the move
    let result = redactLog(rm, logEvents, {}, '0');
    expect(result).toMatchObject(logEvents);
    // other player
    result = redactLog(rm, logEvents, {}, '1');
>>>>>>> e88820df
    expect(result).toMatchObject(logEvents);
  });

  test('can explicitly set showing args to true', () => {
<<<<<<< HEAD
    const rm = [];
    const logEvents = [ActionCreators.makeMove('clickCell', [1, 2, 3], '0')];

    // player that made the move
    let result = evaluateRedactedMoves(rm, logEvents, {}, '0');
    expect(result).toMatchObject(logEvents);
    // other player
    result = evaluateRedactedMoves(rm, logEvents, {}, '1');
=======
    const rm = {
      clickCell: { showArgs: true },
    };
    const logEvents = [ActionCreators.makeMove('clickCell', [1, 2, 3], '0')];

    // player that made the move
    let result = redactLog(rm, logEvents, {}, '0');
    expect(result).toMatchObject(logEvents);
    // other player
    result = redactLog(rm, logEvents, {}, '1');
>>>>>>> e88820df
    expect(result).toMatchObject(logEvents);
  });

  test('events are not redacted', () => {
<<<<<<< HEAD
    const rm = ['clickCell'];
    const logEvents = [ActionCreators.gameEvent('endTurn')];

    // player that made the move
    let result = evaluateRedactedMoves(rm, logEvents, {}, '0');
    expect(result).toMatchObject(logEvents);
    // other player
    result = evaluateRedactedMoves(rm, logEvents, {}, '1');
=======
    const rm = {
      clickCell: { showArgs: false },
    };
    const logEvents = [ActionCreators.gameEvent('endTurn')];

    // player that made the move
    let result = redactLog(rm, logEvents, {}, '0');
    expect(result).toMatchObject(logEvents);
    // other player
    result = redactLog(rm, logEvents, {}, '1');
>>>>>>> e88820df
    expect(result).toMatchObject(logEvents);
  });
});<|MERGE_RESOLUTION|>--- conflicted
+++ resolved
@@ -10,11 +10,7 @@
 import * as ActionCreators from '../core/action-creators';
 import * as Redux from 'redux';
 import { InMemory } from '../server/db/inmemory';
-<<<<<<< HEAD
-import { Master, evaluateRedactedMoves } from './master';
-=======
 import { Master, redactLog } from './master';
->>>>>>> e88820df
 import { error } from '../core/logger';
 
 jest.mock('../core/logger', () => ({
@@ -318,44 +314,23 @@
   });
 });
 
-<<<<<<< HEAD
-describe('evaluateRedactedMoves', () => {
-  test('no redactedMoves', () => {
-    const logEvents = [ActionCreators.gameEvent('endTurn')];
-    const result = evaluateRedactedMoves(undefined, logEvents, {}, '0');
-=======
 describe('redactLog', () => {
   test('no redactedMoves', () => {
     const logEvents = [ActionCreators.gameEvent('endTurn')];
     const result = redactLog(undefined, logEvents, {}, '0');
->>>>>>> e88820df
     expect(result).toMatchObject(logEvents);
   });
 
   test('redacted move is only shown with args to the player that made the move', () => {
-<<<<<<< HEAD
     const rm = ['clickCell'];
     const logEvents = [ActionCreators.makeMove('clickCell', [1, 2, 3], '0')];
 
     // player that made the move
-    let result = evaluateRedactedMoves(rm, logEvents, {}, '0');
-    expect(result).toMatchObject(logEvents);
-
-    // other player
-    result = evaluateRedactedMoves(rm, logEvents, {}, '1');
-=======
-    const rm = {
-      clickCell: { showArgs: false },
-    };
-    const logEvents = [ActionCreators.makeMove('clickCell', [1, 2, 3], '0')];
-
-    // player that made the move
     let result = redactLog(rm, logEvents, {}, '0');
     expect(result).toMatchObject(logEvents);
 
     // other player
     result = redactLog(rm, logEvents, {}, '1');
->>>>>>> e88820df
     expect(result).toMatchObject([
       {
         type: 'MAKE_MOVE',
@@ -370,77 +345,38 @@
   });
 
   test('not redacted move is shown to all', () => {
-<<<<<<< HEAD
     const rm = ['clickCell'];
     const logEvents = [ActionCreators.makeMove('unclickCell', [1, 2, 3], '0')];
 
     // player that made the move
-    let result = evaluateRedactedMoves(rm, logEvents, {}, '0');
+    let result = redactLog(rm, logEvents, {}, '0');
     expect(result).toMatchObject(logEvents);
     // other player
-    result = evaluateRedactedMoves(rm, logEvents, {}, '1');
-=======
-    const rm = {
-      clickCell: { showArgs: false },
-    };
-    const logEvents = [ActionCreators.makeMove('unclickCell', [1, 2, 3], '0')];
+    result = redactLog(rm, logEvents, {}, '1');
+    expect(result).toMatchObject(logEvents);
+  });
+
+  test('can explicitly set showing args to true', () => {
+    const rm = [];
+    const logEvents = [ActionCreators.makeMove('clickCell', [1, 2, 3], '0')];
 
     // player that made the move
     let result = redactLog(rm, logEvents, {}, '0');
     expect(result).toMatchObject(logEvents);
     // other player
     result = redactLog(rm, logEvents, {}, '1');
->>>>>>> e88820df
-    expect(result).toMatchObject(logEvents);
-  });
-
-  test('can explicitly set showing args to true', () => {
-<<<<<<< HEAD
-    const rm = [];
-    const logEvents = [ActionCreators.makeMove('clickCell', [1, 2, 3], '0')];
-
-    // player that made the move
-    let result = evaluateRedactedMoves(rm, logEvents, {}, '0');
-    expect(result).toMatchObject(logEvents);
-    // other player
-    result = evaluateRedactedMoves(rm, logEvents, {}, '1');
-=======
-    const rm = {
-      clickCell: { showArgs: true },
-    };
-    const logEvents = [ActionCreators.makeMove('clickCell', [1, 2, 3], '0')];
+    expect(result).toMatchObject(logEvents);
+  });
+
+  test('events are not redacted', () => {
+    const rm = ['clickCell'];
+    const logEvents = [ActionCreators.gameEvent('endTurn')];
 
     // player that made the move
     let result = redactLog(rm, logEvents, {}, '0');
     expect(result).toMatchObject(logEvents);
     // other player
     result = redactLog(rm, logEvents, {}, '1');
->>>>>>> e88820df
-    expect(result).toMatchObject(logEvents);
-  });
-
-  test('events are not redacted', () => {
-<<<<<<< HEAD
-    const rm = ['clickCell'];
-    const logEvents = [ActionCreators.gameEvent('endTurn')];
-
-    // player that made the move
-    let result = evaluateRedactedMoves(rm, logEvents, {}, '0');
-    expect(result).toMatchObject(logEvents);
-    // other player
-    result = evaluateRedactedMoves(rm, logEvents, {}, '1');
-=======
-    const rm = {
-      clickCell: { showArgs: false },
-    };
-    const logEvents = [ActionCreators.gameEvent('endTurn')];
-
-    // player that made the move
-    let result = redactLog(rm, logEvents, {}, '0');
-    expect(result).toMatchObject(logEvents);
-    // other player
-    result = redactLog(rm, logEvents, {}, '1');
->>>>>>> e88820df
     expect(result).toMatchObject(logEvents);
   });
 });