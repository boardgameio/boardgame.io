{
  "name": "boardgame.io",
  "version": "0.11.4",
  "description": "library for turn-based games",
  "repository": "https://github.com/google/boardgame.io",
  "scripts": {
    "dev": "cross-env NODE_ENV=development babel-watch --presets es2015 examples/tic-tac-toe/server.js",
    "examples": "npm run dev",
    "precommit": "npm run lint",
    "prepush": "npm run test:coverage",
    "test": "jest",
    "test:watch": "jest --watch",
    "test:coverage": "jest --coverage --collectCoverageFrom=src/** --forceExit",
    "test:coveralls": "cat coverage/lcov.info | node node_modules/.bin/coveralls",
    "lint": "eslint .",
    "storybook": "start-storybook -p 3000 -c storybook",
    "storybook:build": "build-storybook -c storybook -o docs/storybook",
    "clean": "node ./scripts/clean.js",
    "prepare": "cross-env BABEL_ENV=rollup rollup --config rollup.npm.js",
    "prepublishOnly": "generate-export-aliases",
<<<<<<< HEAD
    "postpublish": "node ./scripts/postpublish.js",
    "postinstall": "node ./scripts/postinstall.js"
=======
    "postpublish": "rm -f server.js client.js game.js",
    "postinstall": "ln -s $PWD/packages/ $PWD/node_modules/boardgame.io"
>>>>>>> 10eecefa
  },
  "main": "dist/boardgameio.js",
  "unpkg": "dist/boardgameio.min.js",
  "module": "dist/boardgameio.es.js",
  "files": [
    "dist/boardgameio.js",
    "dist/boardgameio.min.js",
    "dist/boardgameio.es.js",
    "dist/server.js",
    "dist/client.js",
    "dist/game.js",
    "server.js",
    "client.js",
    "game.js"
  ],
  "keywords": [
    "react",
    "redux",
    "boardgames"
  ],
  "engines": {
    "node": ">=7.6.0",
    "npm": ">=5.4"
  },
  "author": "nicolodavis@gmail.com",
  "license": "MIT",
  "devDependencies": {
    "@storybook/addon-actions": "^3.2.16",
    "@storybook/addon-options": "^3.2.16",
    "@storybook/react": "^3.2.16",
    "babel-cli": "^6.26.0",
    "babel-core": "^6.26.0",
    "babel-eslint": "^8.0.0",
    "babel-jest": "^21.0.2",
    "babel-loader": "^7.1.2",
    "babel-plugin-external-helpers": "^6.22.0",
    "babel-preset-es2015": "^6.24.1",
    "babel-preset-react": "^6.24.1",
    "babel-preset-stage-0": "^6.24.1",
    "babel-watch": "^2.0.7",
    "coveralls": "^3.0.0",
    "cross-env": "^5.1.1",
    "css-loader": "^0.28.7",
    "enzyme": "^3.0.0",
    "enzyme-adapter-react-16": "^1.0.0",
    "eslint": "^4.7.2",
    "eslint-plugin-import": "^2.7.0",
    "eslint-plugin-jest": "^21.1.0",
    "eslint-plugin-react": "^7.3.0",
    "generate-export-aliases": "^1.0.0",
    "html-webpack-plugin": "^2.30.1",
    "husky": "^0.14.3",
    "identity-obj-proxy": "^3.0.0",
    "jest": "^21.1.0",
    "koa-helmet": "^3.2.0",
    "koa-webpack": "^1.0.0",
    "node-sass": "^4.5.3",
    "open-browser-webpack-plugin": "0.0.5",
    "react": "^16.0.0",
    "react-dom": "^16.0.0",
    "react-test-renderer": "^16.0.0",
    "rollup": "^0.50.0",
    "rollup-plugin-babel": "^3.0.2",
    "rollup-plugin-commonjs": "^8.2.1",
    "rollup-plugin-filesize": "^1.4.2",
    "rollup-plugin-node-resolve": "^3.0.0",
    "rollup-plugin-postcss": "^0.5.5",
    "rollup-plugin-replace": "^2.0.0",
    "rollup-plugin-uglify": "^2.0.1",
    "sass-loader": "^6.0.6",
    "shelljs": "^0.7.8",
    "style-loader": "^0.18.2",
    "uglify-es": "^3.1.3",
    "webpack": "^3.5.5"
  },
  "dependencies": {
    "koa": "^2.3.0",
    "koa-router": "^7.2.1",
    "koa-socket": "^4.4.0",
    "koa-static": "^4.0.1",
    "mousetrap": "^1.6.1",
    "prop-types": "^15.5.10",
    "react-json-view": "^1.13.0",
    "react-redux": "^5.0.6",
    "redux": "^3.7.2",
    "socket.io": "^2.0.3"
  },
  "peerDependencies": {
    "react": "^16.0.0"
  },
  "config": {
    "exportAliases": {
      "client": "./dist/client.js",
      "server": "./dist/server.js",
      "game": "./dist/game.js"
    }
  },
  "jest": {
    "moduleNameMapper": {
      "\\.(css)$": "identity-obj-proxy",
      "boardgame.io/client": "<rootDir>/packages/client",
      "boardgame.io/game": "<rootDir>/packages/game",
      "boardgame.io/server": "<rootDir>/packages/server"
    },
    "setupFiles": [
      "raf/polyfill"
    ],
    "transformIgnorePatterns": [
      "node_modules/(?!(boardgame.io)/)"
    ],
    "testPathIgnorePatterns": [
      "storybook/",
      "/node_modules/",
      ".npm/"
    ]
  }
}<|MERGE_RESOLUTION|>--- conflicted
+++ resolved
@@ -18,13 +18,8 @@
     "clean": "node ./scripts/clean.js",
     "prepare": "cross-env BABEL_ENV=rollup rollup --config rollup.npm.js",
     "prepublishOnly": "generate-export-aliases",
-<<<<<<< HEAD
     "postpublish": "node ./scripts/postpublish.js",
     "postinstall": "node ./scripts/postinstall.js"
-=======
-    "postpublish": "rm -f server.js client.js game.js",
-    "postinstall": "ln -s $PWD/packages/ $PWD/node_modules/boardgame.io"
->>>>>>> 10eecefa
   },
   "main": "dist/boardgameio.js",
   "unpkg": "dist/boardgameio.min.js",
