--- conflicted
+++ resolved
@@ -17,11 +17,7 @@
     "prepare": "BABEL_ENV=rollup rollup --config rollup.npm.js",
     "prepublishOnly": "generate-export-aliases",
     "postpublish": "rm -f server.js client.js game.js",
-<<<<<<< HEAD
-    "postinstall": "ln -s ../packages/node_modules/boardgame.io"
-=======
     "postinstall": "ln -s $PWD/packages/ $PWD/node_modules/boardgame.io"
->>>>>>> e905983a
   },
   "main": "dist/boardgameio.js",
   "unpkg": "dist/boardgameio.min.js",
