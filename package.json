{
  "name": "boardgame.io",
  "version": "0.45.2",
  "description": "library for turn-based games",
  "repository": "https://github.com/boardgameio/boardgame.io",
  "scripts": {
    "prestart": "run-p examples:install build",
    "start": "run-p dev:server dev:client",
    "predev": "npm run examples:install",
    "dev": "run-p build:watch dev:server dev:client",
    "dev:client": "node scripts/dev-client.js",
    "dev:server": "cross-env NODE_ENV=development nodemon -w src -w examples -e js,ts --exec babel-node --extensions \".ts,.js\" --ignore \"src/**/*.test.ts\" --presets @babel/preset-env examples/react-web/server.js",
    "build": "cross-env BABEL_ENV=rollup rollup --config rollup.config.js  --silent",
    "build:watch": "cross-env BABEL_ENV=rollup rollup -w --config rollup.config.js",
    "benchmark": "babel-node --extensions .ts,.js --presets @babel/preset-env,@babel/preset-typescript benchmark/index.js",
    "docs": "docsify serve docs",
    "examples": "npm run start",
    "examples:install": "node scripts/install-examples.js",
    "pretest": "npm run lint",
    "test": "cross-env NODE_ENV=test jest --no-cache --forceExit",
    "test:watch": "cross-env NODE_ENV=test jest --watch",
    "test:coverage": "npm test -- --coverage --collectCoverageFrom=\"src/**\" --forceExit",
    "test:coveralls": "coveralls < coverage/lcov.info",
    "test:integration": "node ./scripts/integration.js",
    "ts": "tsc --noEmit",
    "ts:watch": "tsc --noEmit --watch",
    "lint": "eslint .",
    "lint:fix": "eslint --fix .",
    "prepublishOnly": "npm run clean",
    "proxydirs": "node scripts/proxy-dirs.js",
    "prepack": "run-s build proxydirs",
    "postpack": "npm run clean",
    "prettier": "prettier --write \"{examples,src,benchmark}/**/*.{ts,tsx,js,jsx,css,md}\"",
    "changelog": "node ./scripts/changelog.js",
    "clean": "node ./scripts/clean.js"
  },
  "sideEffects": false,
  "main": "dist/boardgameio.js",
  "unpkg": "dist/boardgameio.min.js",
  "module": "dist/boardgameio.es.js",
  "types": "dist/types/src/types.d.ts",
  "files": [
    "src",
    "dist/boardgameio.js",
    "dist/boardgameio.min.js",
    "dist/boardgameio.es.js",
    "dist/esm",
    "dist/cjs",
    "dist/types",
    "client",
    "core",
    "debug",
    "react",
    "react-native",
    "server",
    "ai",
    "plugins",
    "master",
    "multiplayer",
    "internal"
  ],
  "keywords": [
    "board games",
    "card games",
    "tabletop games",
    "game engine"
  ],
  "engines": {
    "node": ">=10.0",
    "npm": ">=6.0"
  },
  "author": "nicolodavis@gmail.com",
  "license": "MIT",
  "funding": [
    "https://github.com/boardgameio/boardgame.io?sponsor=1",
    {
      "type": "opencollective",
      "url": "https://opencollective.com/boardgameio"
    }
  ],
  "devDependencies": {
    "@babel/cli": "^7.14.8",
    "@babel/core": "^7.14.8",
    "@babel/node": "^7.14.7",
    "@babel/plugin-proposal-class-properties": "^7.14.5",
    "@babel/plugin-proposal-object-rest-spread": "^7.14.7",
    "@babel/plugin-transform-modules-commonjs": "^7.14.5",
    "@babel/preset-env": "^7.14.8",
    "@babel/preset-react": "^7.14.5",
    "@babel/preset-typescript": "^7.14.5",
    "@testing-library/jest-dom": "^5.14.1",
    "@testing-library/svelte": "^3.0.3",
    "@types/enzyme": "^3.10.9",
    "@types/jest": "^24.9.1",
    "@types/koa-router": "^7.4.0",
    "@types/koa__cors": "^3.0.3",
    "@types/node": "^14.0.24",
    "@types/react": "^16.14.11",
    "@types/react-dom": "^16.9.14",
    "@typescript-eslint/eslint-plugin": "^4.28.5",
    "@typescript-eslint/parser": "^4.28.5",
    "babel-plugin-module-resolver": "^4.1.0",
    "benchmark": "^2.1.4",
    "bundlewatch": "^0.3.2",
    "cross-env": "^7.0.3",
    "docsify-cli": "^4.4.3",
    "enzyme": "^3.11.0",
    "enzyme-adapter-react-16": "^1.15.6",
    "eslint": "^7.31.0",
    "eslint-config-prettier": "^8.3.0",
    "eslint-plugin-jest": "^24.4.0",
    "eslint-plugin-prettier": "^3.4.0",
    "eslint-plugin-react": "^7.24.0",
    "eslint-plugin-unicorn": "^30.0.0",
    "husky": "^4.3.8",
    "identity-obj-proxy": "^3.0.0",
    "jest": "^24.0.0",
    "jest-date-mock": "^1.0.8",
    "jest-environment-jsdom-fifteen": "^1.0.2",
    "jest-transform-svelte": "^2.1.1",
    "lint-staged": "^10.5.4",
    "node-persist": "^3.1.0",
    "nodemon": "^2.0.12",
    "npm-run-all": "^4.1.5",
    "prettier": "^2.3.2",
    "raf": "^3.4.1",
    "react": "^16.14.0",
    "react-dom": "^16.14.0",
    "rollup": "^1.0.2",
    "rollup-plugin-babel": "^4.2.0",
    "rollup-plugin-commonjs": "^9.2.0",
    "rollup-plugin-filesize": "^6.0.0",
    "rollup-plugin-node-builtins": "^2.1.2",
    "rollup-plugin-node-resolve": "^4.0.0",
    "rollup-plugin-replace": "^2.1.0",
    "rollup-plugin-svelte": "^6.1.1",
    "rollup-plugin-terser": "^5.3.0",
    "rollup-plugin-typescript2": "^0.22.0",
    "shelljs": "^0.8.4",
    "supertest": "^3.1.0",
    "svelte-icons": "^2.1.0",
    "tempy": "^1.0.1",
    "ts-jest": "^24.3.0",
    "ts-transformer-imports": "^0.4.3",
    "ttypescript": "^1.5.12",
    "typescript": "^3.8.2"
  },
  "dependencies": {
    "@koa/cors": "^3.1.0",
    "@types/koa": "^2.11.3",
<<<<<<< HEAD
    "@types/redis": "^2.8.31",
    "flatted": "^0.2.3",
    "immer": "^8.0.1",
=======
    "flatted": "^3.2.1",
    "immer": "^9.0.5",
>>>>>>> 078d4bd0
    "koa": "^2.7.0",
    "koa-body": "^4.1.0",
    "koa-router": "^7.2.1",
    "koa-socket-2": "^2.0.0",
    "lodash.isplainobject": "^4.0.6",
    "nanoid": "^3.1.23",
    "p-queue": "^6.6.2",
    "prop-types": "^15.5.10",
    "react-cookies": "^0.1.0",
<<<<<<< HEAD
    "redis": "^3.1.2",
    "redux": "^4.0.0",
    "rfc6902": "^4.0.1",
    "rxjs": "^7.2.0",
    "socket.io": "^4.1.2",
    "socket.io-client": "^4.1.2",
    "svelte": "^3.24.0",
=======
    "redux": "^4.1.0",
    "rfc6902": "^4.0.2",
    "socket.io": "^4.1.3",
    "socket.io-client": "^4.1.3",
    "svelte": "^3.41.0",
>>>>>>> 078d4bd0
    "svelte-json-tree-auto": "^0.1.0",
    "ts-toolbelt": "^6.3.6"
  },
  "jest": {
    "preset": "ts-jest/presets/js-with-babel",
    "testEnvironment": "jest-environment-jsdom-fifteen",
    "moduleNameMapper": {
      "\\.(css)$": "identity-obj-proxy",
      "\\.(svg)$": "<rootDir>/.empty_module.js",
      "svelte-json-tree-auto": "<rootDir>/src/client/debug/tests/JSONTree.mock.svelte"
    },
    "coveragePathIgnorePatterns": [
      "/node_modules/",
      "src/client/transport/dummy",
      "src/client/debug/.*",
      "src/types.ts"
    ],
    "setupFiles": [
      "raf/polyfill",
      "jest-date-mock"
    ],
    "setupFilesAfterEnv": [
      "@testing-library/jest-dom/extend-expect"
    ],
    "transform": {
      "^.+\\.svelte$": "jest-transform-svelte"
    },
    "transformIgnorePatterns": [
      "node_modules/(?!(boardgame.io|flatted|svelte-icons)/)"
    ],
    "testPathIgnorePatterns": [
      "examples/",
      "integration/",
      "node_modules/",
      ".npm/"
    ]
  },
  "bundlewatch": {
    "files": [
      {
        "path": "dist/*.js",
        "maxSize": "100kB"
      },
      {
        "path": "dist/esm/*.js",
        "maxSize": "200kB",
        "compression": "none"
      }
    ]
  },
  "husky": {
    "hooks": {
      "pre-commit": "lint-staged",
      "pre-push": "npm run test:coverage"
    }
  }
}<|MERGE_RESOLUTION|>--- conflicted
+++ resolved
@@ -148,14 +148,8 @@
   "dependencies": {
     "@koa/cors": "^3.1.0",
     "@types/koa": "^2.11.3",
-<<<<<<< HEAD
-    "@types/redis": "^2.8.31",
-    "flatted": "^0.2.3",
-    "immer": "^8.0.1",
-=======
     "flatted": "^3.2.1",
     "immer": "^9.0.5",
->>>>>>> 078d4bd0
     "koa": "^2.7.0",
     "koa-body": "^4.1.0",
     "koa-router": "^7.2.1",
@@ -165,21 +159,11 @@
     "p-queue": "^6.6.2",
     "prop-types": "^15.5.10",
     "react-cookies": "^0.1.0",
-<<<<<<< HEAD
-    "redis": "^3.1.2",
-    "redux": "^4.0.0",
-    "rfc6902": "^4.0.1",
-    "rxjs": "^7.2.0",
-    "socket.io": "^4.1.2",
-    "socket.io-client": "^4.1.2",
-    "svelte": "^3.24.0",
-=======
     "redux": "^4.1.0",
     "rfc6902": "^4.0.2",
     "socket.io": "^4.1.3",
     "socket.io-client": "^4.1.3",
     "svelte": "^3.41.0",
->>>>>>> 078d4bd0
     "svelte-json-tree-auto": "^0.1.0",
     "ts-toolbelt": "^6.3.6"
   },
