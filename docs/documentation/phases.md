--- conflicted
+++ resolved
@@ -58,13 +58,8 @@
 
 ```js
 const game = {
-<<<<<<< HEAD
   setup: ({ ctx }) => ({ deck: 6, hand: Array(ctx.numPlayers).fill(0) }),
-  turn: { moveLimit: 1 },
-=======
-  setup: ctx => ({ deck: 6, hand: Array(ctx.numPlayers).fill(0) }),
   turn: { minMoves: 1, maxMoves: 1 },
->>>>>>> 4165d45d
 
   phases: {
     draw: {
