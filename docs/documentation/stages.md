# Stages

A stage is similar to a phase, except that it happens within a turn.
A turn can be subdivided into many stages, each allowing a different
set of moves during that stage.

Stages are also useful to allow more than one player to play during a turn.
By default, only the `currentPlayer` is allowed to make moves during a turn.
However, some game situations call for moves by other players. For example,
the `currentPlayer` might play a card that requires every other player in
the game to discard a card. These discards don't have to happen in any
particular order, and they're not really separate turns (the `currentPlayer`
can still play other cards before the turn finally ends). Stages are useful
in such situations.

Whenever one or more players enters a stage during a turn, then the framework
only allows moves from those players (rather than `currentPlayer`). The
players don't have to all be in the same stage either (each player can be
in their own stage). Each player that is in a stage is now considered an
"active" player that can make moves as allowed by the stage that they are in.

You can check `playerID` inside a move to figure out
which player made it. This may be necessary in situations
where multiple players are active (and could simultaneously make a move).

```js
const move = ({ G, ctx, playerID }) => {
  console.log(`move made by player ${playerID}`);
};
```

### Defining Stages

Stages are defined inside a `turn` section:

```js
const game = {
  moves: { ... },

  turn: {
    stages: {
      discard: {
        moves: { DiscardCard },
      },
    },
  },
};

```

The example above defines a single `discard` stage that players enter when they are
required to discard a card. The stage defines its own `moves` section which specifies
what moves a player in that stage can make. This `moves` section completely overrides
the global `moves` section for players in that stage (players are not allowed to make
any moves from the global `moves` section while they are in that stage). However, if
a stage does not contain a `moves` section, then players can make moves from the global `moves`.

!> A move defined in a stage can have the same name as a global move, but it isn't related to the global equivalent in any way.

### Entering Stages

A stage can be entered by calling the `setStage` event.
This takes the player that called the event into the specified stage:

```js
setStage('discard');
```

### Exiting Stages

Exiting a stage is performed by calling the `endStage` event.
This removes the player from the stage that they are currently
in and returns them to a state where they aren't in any stage.

```js
endStage();
```

It is possible to automatically take a player to another stage
when `endStage` is called. This is done by specifying a `next`
option in the stage config.

```js
stages: {
  A: { next: 'B' },
  B: { next: 'C' },
  C: { next: 'A' },
}
```

In the example above, `endStage` will cycle between the three
stages.

### Advanced

Sometimes you need to move a group of players into a stage
(as opposed to just the player that called the event).
We use the `setActivePlayers` event for this:

```js
setActivePlayers({
  // Move the current player to a stage.
  currentPlayer: 'stage-name',

  // Move every other player to a stage.
  others: 'stage-name',

  // Move all players to a stage.
  all: 'stage-name',

  // Enumerate the set of players and the stages that they
  // are in.
  value: {
    '0': 'stage-name',
    '1': 'stage-name',
    ...
  },

  // Prevents manual endStage before the player
  // has made the specified number of moves.
  minMoves: 1,

  // Calls endStage automatically after the player
  // has made the specified number of moves.
  maxMoves: 5,

  // This takes the stage configuration to the
  // value prior to this setActivePlayers call
  // once the set of active players becomes empty
  // (due to players either calling endStage or
  // maxMoves ending the stage for them).
  revert: true,

  // A next option will be used once the set of active players
  // becomes empty (either by using maxMoves or manually removing
  // players).
  // All options available inside setActivePlayers are available
  // inside next.
  next: { ... },
});
```

Let's go back to the example we discussed earlier where we
require every other player to discard a card when we play one:

```js
<<<<<<< HEAD
function PlayCard({ events }) {
  events.setActivePlayers({ others: 'discard', moveLimit: 1 });
=======
function PlayCard(G, ctx) {
  ctx.events.setActivePlayers({ others: 'discard', minMoves: 1, maxMoves: 1 });
>>>>>>> 4165d45d
}

const game = {
  moves: { PlayCard },
  turn: {
    stages: {
      discard: {
        moves: { Discard },
      },
    },
  },
};
```

```react
<iframe class='plain' src='snippets/stages-1' height='160' scrolling='no' title='example' frameborder='no' allowtransparency='true' allowfullscreen='true' style='width: 100%;'></iframe>
```

#### Advanced Move Limits

Passing a `minMoves` argument to `setActivePlayers` forces all the
active players to make at least that number of moves before being able to
end the stage, but sometimes you might want to set different move limits 
for different players. For cases like this, `setStage` and `setActivePlayers` 
support long-form arguments:

```js
setStage({ stage: 'stage-name', minMoves: 3 });
```

```js
setActivePlayers({
  currentPlayer: { stage: 'stage-name', minMoves: 2 },
  others: { stage: 'stage-name', minMoves: 1 },
  value: {
    '0': { stage: 'stage-name', minMoves: 4 },
  },
});
```

Passing a `maxMoves` argument to `setActivePlayers` limits all the
active players to making that number of moves, but sometimes you might want
to set different move limits for different players. For cases like this,
`setStage` and `setActivePlayers` support long-form arguments:

```js
setStage({ stage: 'stage-name', maxMoves: 3 });
```

```js
setActivePlayers({
  currentPlayer: { stage: 'stage-name', maxMoves: 2 },
  others: { stage: 'stage-name', maxMoves: 1 },
  value: {
    '0': { stage: 'stage-name', maxMoves: 4 },
  },
});
```

### Stage.NULL

Sometimes you want to add a player to the set of active players
but don't want them to be in a specific stage. You can use `Stage.NULL`
for this:

```js
import { Stage } from 'boardgame.io/core';

// This allows any player to make a move, but doesn't restrict them to
// a particular stage.
setActivePlayers({ all: Stage.NULL });
```

There is also a convenient syntax to enumerate the players
that you want in the set of active players:

```js
// Players 0 and 3 are added to the set of active players,
// and neither is placed in a stage.
setActivePlayers(['0', '3']);
```

### Configuring active players at the beginning of a turn.

You can have `setActivePlayers` called automatically
at the beginning of the turn by adding an `activePlayers` section
to the `turn` config:

```js
turn: {
  activePlayers: { all: Stage.NULL },
}
```

### Presets

A number of `activePlayers` configurations are available as presets that you
can use directly:

```js
import { ActivePlayers } from 'boardgame.io/core';

turn: {
  activePlayers: ActivePlayers.ALL;
}
```

#### ALL

Equivalent to `{ all: Stage.NULL }`. Any player can play, and they
aren't restricted to any particular stage.

#### ALL_ONCE

Equivalent to `{ all: Stage.NULL, minMoves: 1, maxMoves: 1 }`. Any player can make
exactly one move before they are removed from the set of active players.

#### OTHERS

Similar to `ALL`, but excludes the current player from the set
of active players.

#### OTHERS_ONCE

Similar to `ALL_ONCE`, but excludes the current player from the set
of active players.<|MERGE_RESOLUTION|>--- conflicted
+++ resolved
@@ -144,13 +144,8 @@
 require every other player to discard a card when we play one:
 
 ```js
-<<<<<<< HEAD
 function PlayCard({ events }) {
-  events.setActivePlayers({ others: 'discard', moveLimit: 1 });
-=======
-function PlayCard(G, ctx) {
-  ctx.events.setActivePlayers({ others: 'discard', minMoves: 1, maxMoves: 1 });
->>>>>>> 4165d45d
+  events.setActivePlayers({ others: 'discard', minMoves: 1, maxMoves: 1 });
 }
 
 const game = {
