--- conflicted
+++ resolved
@@ -18,23 +18,12 @@
 
   moves: {
     // short-form move.
-<<<<<<< HEAD
     A: ({ G, ctx, playerID, events, random, ...plugins }, ...args) => {},
 
     // long-form move.
     B: {
+      // The move function.
       move: ({ G, ctx, playerID, events, random, ...plugins }, ...args) => {},
-      undoable: false,  // prevents undoing the move.
-      redact: true,     // prevents the move arguments from showing up in the log.
-      client: false,    // prevents the move from running on the client.
-      noLimit: true,    // prevents the move counting towards a player’s number of moves.
-=======
-    A: (G, ctx, ...args) => {},
-
-    // long-form move.
-    B: {
-      // The move function.
-      move: (G, ctx, ...args) => {},
       // Prevents undoing the move.
       undoable: false,
       // Prevents the move arguments from showing up in the log.
@@ -46,7 +35,6 @@
       // Processes the move even if it was dispatched from an out-of-date client.
       // This can be risky; check the validity of the state update in your move.
       ignoreStaleStateID: true,
->>>>>>> 6c4e94fa
     },
   },
 
@@ -130,11 +118,7 @@
 
   // Called at the end of the game.
   // `ctx.gameover` is available at this point.
-<<<<<<< HEAD
   onEnd: ({ G, ctx, playerID, events, random, ...plugins }) => G,
-=======
-  onEnd: (G, ctx) => G,
->>>>>>> 6c4e94fa
 
   // Disable undo feature for all the moves in the game
   disableUndo: true,
