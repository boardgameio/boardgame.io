# Lobby

The [Server](/api/Server) hosts the Lobby REST API that can be used to create
and join matches. It is particularly useful when you want to
authenticate clients to prove that they have the right to send
actions on behalf of a player.

Authenticated matches are created with server-side tokens for each player.
You can create a match with the `create` API call, and join a player to a
match with the `join` API call.

A match that is authenticated will not accept moves from a client on behalf
of a player without the appropriate credential token.

Use the `create` API call to create a match that requires credential tokens.
When you call the `join` API, you can retrieve the credential token for a
particular player.

## Clients

<!-- tabs:start -->
### **Plain JS**

boardgame.io provides a lightweight wrapper around the Fetch API to simplify
using a Lobby API server from the client.


```js
import { LobbyClient } from 'boardgame.io/client';

const lobbyClient = new LobbyClient({ server: 'http://localhost:8000' });

lobbyClient.listGames()
  .then(console.log) // => ['chess', 'tic-tac-toe']
  .catch(console.error);
```

### **React**

The React lobby component provides a more high-level client, including UI
for listing, joining, and creating matches.

```js
import { Lobby } from 'boardgame.io/react';
import { TicTacToe } from './Game';
import { TicTacToeBoard } from './Board';

<Lobby
  gameServer={`https://${window.location.hostname}:8000`}
  lobbyServer={`https://${window.location.hostname}:8000`}
  gameComponents={[
    { game: TicTacToe, board: TicTacToeBoard }
  ]}
/>;
```

`gameComponents` expects an array of objects with these fields:

- `game`: A boardgame.io `Game` definition.
- `board`: The React component that will render the board.

<!-- tabs:end -->

## REST API

### Listing available game types

#### GET `/games`

Returns an array of names for the games this server is running.

#### Using a LobbyClient instance

```js
const games = await lobbyClient.listGames();
```

### Listing all matches for a given game

#### GET `/games/{name}`

Returns all match instances of the game named `name`.

Returns an array of `matches`. Each instance has fields:

- `matchID`: the ID of the match instance.

- `players`: the list of seats and players that have joined the game, if any.

- `setupData` (optional): custom object that was passed to the game `setup` function.

#### Using a LobbyClient instance

```js
const { matches } = await lobbyClient.listMatches('tic-tac-toe');
```

### Getting a specific match by its ID

#### GET `/games/{name}/{id}`

Returns a match instance given its matchID.

Returns a match instance. Each instance has fields:

- `matchID`: the ID of the match instance.

- `players`: the list of seats and players that have joined the match, if any.

- `setupData` (optional): custom object that was passed to the game `setup` function.

#### Using a LobbyClient instance

```js
const match = await lobbyClient.getMatch('tic-tac-toe', 'matchID');
```

### Creating a match

#### POST `/games/{name}/create`

Creates a new authenticated match for a game named `name`.

Accepts three parameters:

<<<<<<< HEAD
- `numPlayers` (required): the number of players.
=======
Accepts four JSON body parameters, requires at least one of the two optional parameters:
>>>>>>> 7dc8c29a

- `setupData` (optional): custom object that is passed to the game `setup` function.

- `unlisted` (optional): if set to `true`, the match will be excluded from the public list of match instances.

Returns `matchID`, which is the ID of the newly created game instance.

#### Using a LobbyClient instance

```js
const { matchID } = await lobbyClient.createMatch('tic-tac-toe', {
  numPlayers: 2
});
```

### Joining a match

#### POST `/games/{name}/{id}/join`

<<<<<<< HEAD
Allows a player to join a particular match instance `id` of a game named `name`.
=======
Accepts two JSON body parameters, all required:
>>>>>>> 7dc8c29a

Accepts three JSON body parameters:

- `playerID` (required): the ordinal player in the match that is being joined (`'0'`, `'1'`...).

- `playerName` (required): the display name of the player joining the match.

- `data` (optional): additional metadata to associate with the player.

Returns `playerCredentials` which is the token this player will require to authenticate their actions in the future.

#### Using a LobbyClient instance

```js
const { playerCredentials } = await lobbyClient.joinMatch(
  'tic-tac-toe',
  'matchID',
  {
    playerID: '0',
    playerName: 'Alice',
  }
);
```

### Updating a player’s metadata

#### POST `/games/{name}/{id}/update`

Rename and/or update additional metadata for a player in the match instance `id` of a game named `name` previously joined by the player.

Accepts four parameters, requires at least one of the two optional parameters:

- `playerID` (required): the ID used by the player in the match (0,1...).

- `credentials` (required): the authentication token of the player.

- `newName` (optional): the new name of the player.

- `data` (optional): additional metadata to associate with the player.

#### Using a LobbyClient instance

```js
await lobbyClient.updatePlayer('tic-tac-toe', 'matchID', {
  playerID: '0',
  credentials: 'playerCredentials',
  newName: 'Al',
});
```

### Leaving a match

#### POST `/games/{name}/{id}/leave`

Leave the match instance `id` of a game named `name` previously joined by the player.

Accepts two parameters, all required:

- `playerID`: the ID used by the player in the match (0, 1...).

- `credentials`: the authentication token of the player.

#### Using a LobbyClient instance

```js
await lobbyClient.leaveMatch('tic-tac-toe', 'matchID', {
  playerID: '0',
  credentials: 'playerCredentials',
});
```

### Playing again

#### POST `/games/{name}/{id}/playAgain`

- `{name}` (required): the name of the game being played again.

- `{id}` (required): the ID of the previous finished match.

Given a previous match, generates a match ID where users should go if they want to play again. Creates this new match if it didn't exist before.

Accepts these parameters:

- `playerID` (required): the player ID of the player in the previous match.

- `credentials` (required): player's credentials.

- `numPlayers` (optional): the number of players. Defaults to the `numPlayers` value of the previous match.

- `setupData` (optional): custom object that was passed to the game `setup` function. Defaults to the `setupData` object of the previous room.

Returns `nextMatchID`, which is the ID of the newly created match that the user should go to play again.

#### Using a LobbyClient instance

```js
const { nextMatchID } = await lobbyClient.playAgain('tic-tac-toe', 'matchID', {
  playerID: '0',
  credentials: 'playerCredentials',
});
```<|MERGE_RESOLUTION|>--- conflicted
+++ resolved
@@ -123,11 +123,7 @@
 
 Accepts three parameters:
 
-<<<<<<< HEAD
 - `numPlayers` (required): the number of players.
-=======
-Accepts four JSON body parameters, requires at least one of the two optional parameters:
->>>>>>> 7dc8c29a
 
 - `setupData` (optional): custom object that is passed to the game `setup` function.
 
@@ -147,11 +143,7 @@
 
 #### POST `/games/{name}/{id}/join`
 
-<<<<<<< HEAD
 Allows a player to join a particular match instance `id` of a game named `name`.
-=======
-Accepts two JSON body parameters, all required:
->>>>>>> 7dc8c29a
 
 Accepts three JSON body parameters:
 
@@ -182,7 +174,7 @@
 
 Rename and/or update additional metadata for a player in the match instance `id` of a game named `name` previously joined by the player.
 
-Accepts four parameters, requires at least one of the two optional parameters:
+Accepts four JSON body parameters, requires at least one of the two optional parameters:
 
 - `playerID` (required): the ID used by the player in the match (0,1...).
 
@@ -208,7 +200,7 @@
 
 Leave the match instance `id` of a game named `name` previously joined by the player.
 
-Accepts two parameters, all required:
+Accepts two JSON body parameters, all required:
 
 - `playerID`: the ID used by the player in the match (0, 1...).
 
