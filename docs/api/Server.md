# Server

Creates a `boardgame.io` server. This is only required when
`multiplayer` is set to `true` on the client. It creates a
[Koa](http://koajs.com/) app that keeps track of the game
states of the various clients connected to it, and also
broadcasts updates to those clients so that all browsers
that are connected to the same game are kept in sync in
realtime.

### Arguments

<<<<<<< HEAD
A config object with the following options:

1. games (_array_): A list of game implementations
   (each is the return value of [Game](/api/Game.md)).
2. db (_object_): Database implementation. If not provided, default in-memory db will be used.
3. transport (_object_): Server transport implementation. If not provided, default SocketIO implementation will be used.
=======
obj(_object_): A config object with the following options:

1. `games`: a list of game implementations
   (each is the return value of [Game](/api/Game.md)).

2. `db`: the [database connector](/storage).
>>>>>>> 4d1d3cd2

### Returns

An object that contains:

1. run (_function_): A function to run the server.
   Signature: (port, callback) => {}
2. kill (_function_): A function to stop the server.
   Signature: ({ apiServer, appServer }) => {}
3. app (_object_): The Koa app.
4. db (_object_): The `db` implementation.

### Usage

```js
const Server = require('boardgame.io/server').Server;

const server = Server({
  games: [game1, game2, ...],

  db: new DbConnector(),
});

server.run(8000);
<<<<<<< HEAD
```

# Authentication

You can optionally choose to require clients to use credential tokens to prove they have the right to send actions on behalf of a player.

Authenticated games are created with server-side tokens for each player. You can create a game with the `games/create` API call, and join a player to a game with the `gameInstances/join` API call.

A game that is authenticated will not accept moves from a client on behalf of a player without the appropriate credential token.

Use the create API call to create a game that requires credential tokens. When you call the join API, you can retrieve the credential token for a particular player.

Authentication APIs are available by default on `WebSocket port` (e.g. 8000).
To run API server on a different port, use `server.run({ port: 8000, apiPort: 8001 })`.

### Creating a game

#### POST `/games/{name}/create`

Creates a new authenticated game for a game named `name`.

Accepts one parameter: `numPlayers`, which is required & indicates how many credentials to create.

Returns `gameID`, which is the ID of the newly created game instance.

### Joining a game

#### POST `/games/{name}/{id}/join`

Allows a player to join a particular game instance `id` of a game named `name`.

Accepts two parameters, all required:

`playerID`: the ordinal player in the game that is being joined (0, 1...).

`playerName`: the display name of the player joining the game.

Returns `playerCredentials` which is the token this player will require to authenticate their actions in the future.

### Leaving a game

#### POST `/games/{name}/{id}/leave`

Leave the game instance `id` of a game named `name` previously joined by the player.

Accepts two parameters, all required:

`playerID`: the ID used by the player in the game (0, 1...).

`playerCredentials`: the authentication token of the player.

### Listing all instances of a given game

#### GET `/games/{name}`

Returns all instances of the game named `name`.

Returns an array of `gameInstances`. Each instance has fields:

`gameID`: the ID of the game instance.

`players`: the list of seats and players that have joined the game, if any.

### Client Authentication

All actions for an authenticated game require an additional payload field: `credentials`, which must be the given secret associated to the player.
=======
```
>>>>>>> 4d1d3cd2
<|MERGE_RESOLUTION|>--- conflicted
+++ resolved
@@ -10,21 +10,15 @@
 
 ### Arguments
 
-<<<<<<< HEAD
 A config object with the following options:
 
-1. games (_array_): A list of game implementations
-   (each is the return value of [Game](/api/Game.md)).
-2. db (_object_): Database implementation. If not provided, default in-memory db will be used.
-3. transport (_object_): Server transport implementation. If not provided, default SocketIO implementation will be used.
-=======
-obj(_object_): A config object with the following options:
-
-1. `games`: a list of game implementations
+1. games (_array_): a list of game implementations
    (each is the return value of [Game](/api/Game.md)).
 
-2. `db`: the [database connector](/storage).
->>>>>>> 4d1d3cd2
+2. `db` (_object_): the [database connector](/storage).
+
+3. transport (_object_): the transport implementation.
+   If not provided, socket.io is used.
 
 ### Returns
 
@@ -49,73 +43,4 @@
 });
 
 server.run(8000);
-<<<<<<< HEAD
-```
-
-# Authentication
-
-You can optionally choose to require clients to use credential tokens to prove they have the right to send actions on behalf of a player.
-
-Authenticated games are created with server-side tokens for each player. You can create a game with the `games/create` API call, and join a player to a game with the `gameInstances/join` API call.
-
-A game that is authenticated will not accept moves from a client on behalf of a player without the appropriate credential token.
-
-Use the create API call to create a game that requires credential tokens. When you call the join API, you can retrieve the credential token for a particular player.
-
-Authentication APIs are available by default on `WebSocket port` (e.g. 8000).
-To run API server on a different port, use `server.run({ port: 8000, apiPort: 8001 })`.
-
-### Creating a game
-
-#### POST `/games/{name}/create`
-
-Creates a new authenticated game for a game named `name`.
-
-Accepts one parameter: `numPlayers`, which is required & indicates how many credentials to create.
-
-Returns `gameID`, which is the ID of the newly created game instance.
-
-### Joining a game
-
-#### POST `/games/{name}/{id}/join`
-
-Allows a player to join a particular game instance `id` of a game named `name`.
-
-Accepts two parameters, all required:
-
-`playerID`: the ordinal player in the game that is being joined (0, 1...).
-
-`playerName`: the display name of the player joining the game.
-
-Returns `playerCredentials` which is the token this player will require to authenticate their actions in the future.
-
-### Leaving a game
-
-#### POST `/games/{name}/{id}/leave`
-
-Leave the game instance `id` of a game named `name` previously joined by the player.
-
-Accepts two parameters, all required:
-
-`playerID`: the ID used by the player in the game (0, 1...).
-
-`playerCredentials`: the authentication token of the player.
-
-### Listing all instances of a given game
-
-#### GET `/games/{name}`
-
-Returns all instances of the game named `name`.
-
-Returns an array of `gameInstances`. Each instance has fields:
-
-`gameID`: the ID of the game instance.
-
-`players`: the list of seats and players that have joined the game, if any.
-
-### Client Authentication
-
-All actions for an authenticated game require an additional payload field: `credentials`, which must be the given secret associated to the player.
-=======
-```
->>>>>>> 4d1d3cd2
+```