--- conflicted
+++ resolved
@@ -119,10 +119,7 @@
         onTurnEnd: ...
         onPhaseBegin: ...
         onPhaseEnd: ...
-<<<<<<< HEAD
-=======
         allowedMoves: ...
->>>>>>> b9ab635a
         ...
       },
       {
@@ -133,10 +130,7 @@
         onTurnEnd: ...
         onPhaseBegin: ...
         onPhaseEnd: ...
-<<<<<<< HEAD
-=======
         allowedMoves: ...
->>>>>>> b9ab635a
         ...
       },
     ]
