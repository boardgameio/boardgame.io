# Game

```js
Game({
  // Initial value of G.
  G: {},

  // Game moves.
  moves: {
    'moveName': moveFn,
    ...
  },

<<<<<<< HEAD
  // Gets current winner.
  winner: winnerFn
=======
  // Customized view.
  playerView: (G, ctx) => {
    return G;
  }
>>>>>>> a059056a
}
```

Creates a new game implementation described by the initial
game state and the moves.

The moves are converted to a [Redux](http://redux.js.org/docs/basics/Reducers.html) reducer to maintain `G`. The reducer has the following signature:

```js
function(G, action, ctx) {
}
```

You can roll your own if you like, or use any Redux
addon to generate such a reducer.

The convention used in this framework is to
have `action.type` contain the name of the move, and
`action.args` contain any additional arguments as an
`Array`.

### Arguments

1. `obj` (*object*): An object that contains

  - `G` (*object*): The initial value of G.
  - `moves` (*object*): The keys are move names, and the values
    are pure functions that return the new value of `G` once
    the move has been processed.
<<<<<<< HEAD
  - `winner` (*function*): Function that returns the winner, or null if no winner so far.
=======
  - `playerView` (*function*): Returns a version of `G` that
    is customized for the current player. See the document on
    [Secret State](/secret-state) for more information.
>>>>>>> a059056a

### Returns

(`game`): An object that contains
1. `G`: The initial value of G.
2. `moveNames`: The names of the moves of the game.
3. `reducer`: The reducer to maintain `G`.

### Usage

```js
import Game from 'boardgame.io/game';

var game = Game({
  G: {},

  moves: {
    'moveWithoutArgs': function(G, ctx) {
      return Object.assign({}, G, ...);
    },

    'moveWithArgs': function(G, ctx, arg0, arg1) {
      return Object.assign({}, G, ...);
    }
  },

<<<<<<< HEAD
  winner: function(G, ctx, id)  {
    if (G.a == 5) { //Check state for some winning condition
      return ctx.currentPlayer;
    }
    return null;
=======
  playerView: function(G, ctx) {
    return SecretsRemoved(G, ctx.currentPlayer);
>>>>>>> a059056a
  }
});
```

ES2015 version

```js
import Game from 'boardgame.io/game';

const game = Game({
  G: {},

  moves: {
    moveWithoutArgs(G, ctx) {
      return {...G, ...};
    },

    moveWithArgs(G, ctx, arg0, arg1) {
      return {...G, ...}
    }
  },

<<<<<<< HEAD
  winner(G, ctx, id)  {
    if (G.a == 5) { //Check state for some winning condition
      return ctx.currentPlayer;
    }
    return null;
=======
  playerView: (G, ctx) => {
    return SecretsRemoved(G, ctx.currentPlayer);
>>>>>>> a059056a
  }
});
```<|MERGE_RESOLUTION|>--- conflicted
+++ resolved
@@ -11,15 +11,15 @@
     ...
   },
 
-<<<<<<< HEAD
-  // Gets current winner.
-  winner: winnerFn
-=======
+  // Determines the winner.
+  victory: (G, ctx) => {
+    return IsVictory(G) ? ctx.currentPlayer : null;
+  },
+
   // Customized view.
   playerView: (G, ctx) => {
     return G;
   }
->>>>>>> a059056a
 }
 ```
 
@@ -49,13 +49,10 @@
   - `moves` (*object*): The keys are move names, and the values
     are pure functions that return the new value of `G` once
     the move has been processed.
-<<<<<<< HEAD
-  - `winner` (*function*): Function that returns the winner, or null if no winner so far.
-=======
+  - `victory` (*function*): Function that returns the winner, or null if no winner so far.
   - `playerView` (*function*): Returns a version of `G` that
     is customized for the current player. See the document on
     [Secret State](/secret-state) for more information.
->>>>>>> a059056a
 
 ### Returns
 
@@ -82,16 +79,12 @@
     }
   },
 
-<<<<<<< HEAD
-  winner: function(G, ctx, id)  {
-    if (G.a == 5) { //Check state for some winning condition
-      return ctx.currentPlayer;
-    }
-    return null;
-=======
+  victory: function(G, ctx)  {
+    return IsWinner(G, ctx.currentPlayer)) ? ctx.currentPlayer : null;
+  },
+
   playerView: function(G, ctx) {
     return SecretsRemoved(G, ctx.currentPlayer);
->>>>>>> a059056a
   }
 });
 ```
@@ -114,16 +107,12 @@
     }
   },
 
-<<<<<<< HEAD
-  winner(G, ctx, id)  {
-    if (G.a == 5) { //Check state for some winning condition
-      return ctx.currentPlayer;
-    }
-    return null;
-=======
+  victory: function(G, ctx)  {
+    return IsWinner(G, ctx.currentPlayer)) ? ctx.currentPlayer : null;
+  },
+
   playerView: (G, ctx) => {
     return SecretsRemoved(G, ctx.currentPlayer);
->>>>>>> a059056a
   }
 });
 ```