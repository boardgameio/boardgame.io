<<<<<<< HEAD
# v0.17.1

#### Features

* [[f23c5dd](https://github.com/google/boardgame.io/commit/f23c5dd)] Card and Deck (#74)
* [[a21c1dd](https://github.com/google/boardgame.io/commit/a21c1dd)] prevent endTurn when movesPerTurn have not been made

#### Bugfixes

=======
# v0.20.2

#### Features

* [[43ba0ff](https://github.com/google/boardgame.io/commit/43ba0ff)] allow optional redux enhancer (#139)
* [[dd6c110](https://github.com/google/boardgame.io/commit/dd6c110)] Run endPhase event (analogue to endTurn) when game ends (#144)

#### Bugfixes

* [[8969433](https://github.com/google/boardgame.io/commit/8969433)] Fix bug that was causing Random code to return the same numbers.

#### Breaking Changes

* The `Random` API is different. There is no longer a `Random` package
  that you need to import. The API is attached to the `ctx` parameter that
  is passed to the moves. Take a look at http://boardgame.io/#/random for
  more details.

# v0.20.1

#### Bugfixes

* [[06d78e2](https://github.com/google/boardgame.io/commit/06d78e2)] Enable SSR
* [[ed09f51](https://github.com/google/boardgame.io/commit/ed09f51)] Allow calling Random during setup
* [[c50d5ea](https://github.com/google/boardgame.io/commit/c50d5ea)] fix log rendering of phases

# v0.20

#### Features

* [[eec8896](https://github.com/google/boardgame.io/commit/eec8896)] undo/redo

# v0.19

#### Features

* MongoDB connector
  * [[eaa372f](https://github.com/google/boardgame.io/commit/eaa372f)] add Mongo to package
  * [[63c3cdf](https://github.com/google/boardgame.io/commit/63c3cdf)] mongo race condition checks
  * [[65cefdf](https://github.com/google/boardgame.io/commit/65cefdf)] allow setting Mongo location using MONGO_URI
  * [[557b66c](https://github.com/google/boardgame.io/commit/557b66c)] add run() to Server
  * [[2a85b40](https://github.com/google/boardgame.io/commit/2a85b40)] replace lru-native with lru-cache
  * [[003fe46](https://github.com/google/boardgame.io/commit/003fe46)] MongoDB connector

#### Breaking Changes

* `boardgame.io/server` no longer has a default export, but returns
  `Server` and `Mongo`.

```
// v0.19
const Server = require('boardgame.io/server').Server;
```

```
// v0.18
const Server = require('boardgame.io/server');
```

# v0.18.1

#### Bugfixes

[[0c894bd](https://github.com/google/boardgame.io/commit/0c894bd)] add react.js to rollup config

# v0.18

#### Features

* [[4b90e84](https://github.com/google/boardgame.io/commit/4b90e84)] decouple client from React

This adds a new package `boardgame.io/react`. Migrate all your
calls from:

```
import { Client } from 'boardgame.io/client'
```

to:

```
import { Client } from 'boardgame.io/react'
```

`boardgame.io/client` exposes a raw JS client that isn't tied
to any particular UI framework.

* Random API:

  * [[ebe7758](https://github.com/google/boardgame.io/commit/ebe7758)] allow to throw multiple dice (#120)
  * [[8c88b70](https://github.com/google/boardgame.io/commit/8c88b70)] Simplify Random API (#119)
  * [[45599e5](https://github.com/google/boardgame.io/commit/45599e5)] Server-side array shuffling. (#116)
  * [[d296b36](https://github.com/google/boardgame.io/commit/d296b36)] Random API (#103)

* [[f510b69](https://github.com/google/boardgame.io/commit/f510b69)] onTurnBegin (#109)

#### Bugfixes

* [[6a010c8](https://github.com/google/boardgame.io/commit/6a010c8)] Debug UI: fixes related to errors in arguments (#123)

# v0.17.2

#### Features

* [[0572210](https://github.com/google/boardgame.io/commit/0572210)] Exposing Client connection status to board. (#97)
* [[c2ea197](https://github.com/google/boardgame.io/commit/c2ea197)] make db interface async (#86)
* [[9e507ce](https://github.com/google/boardgame.io/commit/9e507ce)] exclude dependencies from package

#### Bugfixes

* [[a768f1f](https://github.com/google/boardgame.io/commit/a768f1f)] remove entries from clientInfo and roomInfo on disconnect

# v0.17.1

#### Features

* [[f23c5dd](https://github.com/google/boardgame.io/commit/f23c5dd)] Card and Deck (#74)
* [[a21c1dd](https://github.com/google/boardgame.io/commit/a21c1dd)] prevent endTurn when movesPerTurn have not been made

#### Bugfixes

>>>>>>> e1367a1b
* [[11e215e](https://github.com/google/boardgame.io/commit/11e215e)] fix bug that was using the wrong playerID when calculating playerView

# v0.17.0

#### Features

* [[0758c7e](https://github.com/google/boardgame.io/commit/0758c7e)] cascade endPhase
* [[cc7d44f](https://github.com/google/boardgame.io/commit/cc7d44f)] retire triggers and introduce onMove instead
* [[17e88ce](https://github.com/google/boardgame.io/commit/17e88ce)] convert events whitelist to boolean options
* [[e315b9e](https://github.com/google/boardgame.io/commit/e315b9e)] add ui to NPM package
* [[5b34c5d](https://github.com/google/boardgame.io/commit/5b34c5d)] remove pass event and make it a standard move
* [[f3da742](https://github.com/google/boardgame.io/commit/f3da742)] make playerID available in ctx
* [[cb09d9a](https://github.com/google/boardgame.io/commit/cb09d9a)] make turnOrder a globally configurable option

# v0.16.8

#### Features

* [[a482469](https://github.com/google/boardgame.io/commit/a482469b2f6a317a50fb25f23b7ffc0c2f597c1e)] ability to specify socket server

#### Bugfixes

* [[2ab3dfc](https://github.com/google/boardgame.io/commit/2ab3dfc6928eb8f0bfdf1ce319ac53021a2f905b)] end turn automatically when game ends

# v0.16.7

#### Bugfixes

* [[c65580d](https://github.com/google/boardgame.io/commit/c65580d)] Fix bug introduced in af3a7b5.

# v0.16.6

#### Bugfixes

* [[af3a7b5](https://github.com/google/boardgame.io/commit/af3a7b5)] Only process move reducers (on the client) and nothing else when in multiplayer mode.

Buggy fix (fixed in 0.16.7).

#### Features

* [[2721ad4](https://github.com/google/boardgame.io/commit/2721ad4)] Allow overriding `db` implementation in Server.

# v0.16.5

#### Features

* `PlayerView.STRIP_SECRETS`

# v0.16.4

#### Bugfixes

* `endPhaseIf` is called after each move (in addition to at the end of a turn).
* `gameID` is namespaced on the server so that there are no clashes across game types.

#### Breaking Changes

* `props.game` is now `props.events` (to avoid confusing it with the `game` object).

```
// OLD
onClick() {
  this.props.game.endTurn();
}

// NEW
onClick() {
  this.props.events.endTurn();
}
```

# v0.16.3

#### Features

* Multiple game types per server!

#### Breaking Changes

* `Server` now accepts an array `games`, and no longer takes `game` and `numPlayers`.

```
const app = Server({
  games: [ TicTacToe, Chess ]
};
```

# v0.16.2

#### Bugfixes

* [[a61ceca](https://github.com/google/boardgame.io/commit/a61ceca8cc8e973d786678e1bcc7ec50739ebeaa)]: Log turn ends correctly (even when triggered automatically by `endTurnIf`)

#### Features

* [[9ce42b2](https://github.com/google/boardgame.io/commit/9ce42b297372160f3ece4203b4c92000334d85e0)]: Change color in `GameLog` based on the player that made the move.

# v0.16.1

#### Bugfixes

* [[23d9726](https://github.com/google/boardgame.io/commit/23d972677c6ff43b77d5c30352dd9959b517a93c)]: Fix bug that was causing `log` to be erased after `flow.processMove`.

#### Features

* [Triggers](https://github.com/google/boardgame.io/commit/774e540b20d7402184a00abdb7c512d7c8e85995)
* [movesPerTurn](https://github.com/google/boardgame.io/commit/73d5b73d00eaba9aaf73a3576dfcfb25fc2b311d)

# v0.16.0

#### Features

* [Phases](http://boardgame.io/#/phases)

#### Breaking Changes

* `boardgame.io/game` is now `boardgame.io/core`, and does not have a default export.
* `boardgame.io/client` no longer has a default export.

```
// v0.16
import { Game } from 'boardgame.io/core'
import { Client } from 'boardgame.io/client'
```

```
// v0.15
import Game from 'boardgame.io/game'
import Client from 'boardgame.io/client'
```

* `victory` is now `endGameIf`, and goes inside a `flow` section.
* The semantics of `endGameIf` are subtly different. The game ends if
  the function returns anything at all.
* `ctx.winner` is now `ctx.gameover`, and contains the return value of `endGameIf`.
* `props.endTurn` is now `props.game.endTurn`.<|MERGE_RESOLUTION|>--- conflicted
+++ resolved
@@ -1,14 +1,3 @@
-<<<<<<< HEAD
-# v0.17.1
-
-#### Features
-
-* [[f23c5dd](https://github.com/google/boardgame.io/commit/f23c5dd)] Card and Deck (#74)
-* [[a21c1dd](https://github.com/google/boardgame.io/commit/a21c1dd)] prevent endTurn when movesPerTurn have not been made
-
-#### Bugfixes
-
-=======
 # v0.20.2
 
 #### Features
@@ -130,7 +119,6 @@
 
 #### Bugfixes
 
->>>>>>> e1367a1b
 * [[11e215e](https://github.com/google/boardgame.io/commit/11e215e)] fix bug that was using the wrong playerID when calculating playerView
 
 # v0.17.0
