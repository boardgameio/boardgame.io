--- conflicted
+++ resolved
@@ -12,11 +12,7 @@
 import { Grid } from '../src/ui/grid.js';
 import { HexGrid } from '../src/ui/hex.js';
 import { HexUtils } from '../src/ui/hex-utils.js';
-<<<<<<< HEAD
 import { Token } from '../src/ui/token.js';
-=======
 import { GameLog } from '../src/client/log/log.js';
-import Token from '../src/ui/token.js';
->>>>>>> e9f039ef
 
 export { UI, Card, Deck, Grid, HexGrid, Token, HexUtils, GameLog };