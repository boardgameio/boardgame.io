--- conflicted
+++ resolved
@@ -6,12 +6,12 @@
  * https://opensource.org/licenses/MIT.
  */
 
-<<<<<<< HEAD
 import React from "react";
 import { storiesOf } from "@storybook/react";
 
 import { FlippableStory, PlayingCardStory } from "./CardStories";
 import { DeckStory } from "./DeckStory";
+import { HexGrid, Hex } from "../src/ui/hex";
 
 storiesOf("Card", module).add("Flippable Card", () => <FlippableStory />);
 storiesOf("Card", module).add("Standard Playing Card", () => (
@@ -20,32 +20,17 @@
 storiesOf("Deck", module).add("Standard Deck of Playing Cards", () => (
   <DeckStory />
 ));
-=======
-import React from 'react';
-import { storiesOf } from '@storybook/react';
-import { action } from '@storybook/addon-actions';
-import { Card } from '../src/ui/card';
-import { HexGrid, Hex } from '../src/ui/hex';
 
-storiesOf('Card', module)
-  .add('basic', () => (
-    <div style={{ padding: '50px' }} >
-    <Card onHover={action('onHover')}
-          onClick={action('onClick')} />
-    </div>
-  ));
-
-storiesOf('HexGrid', module)
-  .add('outline', () => (
-    <div style={{ padding: '50px' }} >
-    <HexGrid radius={5} />
+storiesOf("HexGrid", module)
+  .add("outline", () => (
+    <div style={{ padding: "50px" }}>
+      <HexGrid radius={5} />
     </div>
   ))
-  .add('no outline', () => (
-    <div style={{ padding: '50px' }} >
-    <HexGrid radius={5} outline={false}>
-      <Hex x={0} y={0} z={0}/>
-    </HexGrid>
+  .add("no outline", () => (
+    <div style={{ padding: "50px" }}>
+      <HexGrid radius={5} outline={false}>
+        <Hex x={0} y={0} z={0} />
+      </HexGrid>
     </div>
-  ));
->>>>>>> 521cddc4
+  ));