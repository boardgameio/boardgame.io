/*
 * Copyright 2017 Google Inc.
 *
 * Use of this source code is governed by a MIT-style
 * license that can be found in the LICENSE file or at
 * https://opensource.org/licenses/MIT.
 */

import React from 'react';
import Enzyme from 'enzyme';
import Adapter from 'enzyme-adapter-react-16';
import { App } from './app';

Enzyme.configure({ adapter: new Adapter() });

const Grid = (n) => Array(n).fill(null);

const makeMove = (board, moves) => {
  for (let id of moves) {
    board.props.moves.clickCell(id);
    board.props.endTurn();
  }
}

test('sanity', () => {
  Enzyme.mount(<App/>);
});

test('makeMove changes the game state', () => {
  const game = Enzyme.mount(<App/>);
  const board = game.find('Board').instance();

  expect(board.props.G).toEqual({
    cells: Grid(9)
  });

  const moves = [0, 1];

  for (let id of moves) {
    board.props.moves.clickCell(id);
    board.props.endTurn();
  }

  expect(board.props.G).toEqual({
    cells: ['0', '1'].concat(Grid(7))
  });
  expect(board.props.ctx.winner).toEqual(null);
});

test('clicked cells are inactive', () => {
  const game = Enzyme.mount(<App/>);

  expect(game.find('td').get(0).props.className).toBe('active');
  game.find('td').forEach(node => node.simulate('click'));
  expect(game.find('td').get(0).props.className).toBe('');
});

test('victory', () => {
  const game = Enzyme.mount(<App/>);
  const board = game.find('Board').instance();
  const cells = Array(9).fill(null);

  expect(board.props.G).toEqual({
    cells: cells
  });
  expect(board.props.ctx.winner).toEqual(null);

  const moves = [0, 3, 1, 4, 2];

  for (let id of moves) {
    board.props.moves.clickCell(id);
    board.props.endTurn();
  }

  expect(board.props.G).toEqual({
    cells: ['0', '0', '0', '1', '1'].concat(Grid(4))
  });
<<<<<<< HEAD
  expect(board.props.ctx.winner).toEqual(0);
});

test('reset', () => {
  const game = Enzyme.mount(<App/>);
  const board = game.find('Board').instance();

  makeMove(board, [0,1])

  game.find('#btn-reset').forEach(node => node.simulate('click'));

  expect(board.props.G).toEqual({
    cells: Grid(9)
  });
})
=======
  expect(board.props.ctx.winner).toEqual('0');
});
>>>>>>> 78664b83
<|MERGE_RESOLUTION|>--- conflicted
+++ resolved
@@ -75,8 +75,7 @@
   expect(board.props.G).toEqual({
     cells: ['0', '0', '0', '1', '1'].concat(Grid(4))
   });
-<<<<<<< HEAD
-  expect(board.props.ctx.winner).toEqual(0);
+  expect(board.props.ctx.winner).toEqual('0');
 });
 
 test('reset', () => {
@@ -90,8 +89,4 @@
   expect(board.props.G).toEqual({
     cells: Grid(9)
   });
-})
-=======
-  expect(board.props.ctx.winner).toEqual('0');
-});
->>>>>>> 78664b83
+})