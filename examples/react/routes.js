--- conflicted
+++ resolved
@@ -14,11 +14,8 @@
 import turnorder from './turnorder';
 import ui from './ui';
 import threejs from './threejs';
-<<<<<<< HEAD
 import lobby from './lobby';
-=======
 import redacted_move from './redacted-move';
->>>>>>> 4053a03b
 
 const routes = [
   {
