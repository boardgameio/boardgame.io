--- conflicted
+++ resolved
@@ -12,19 +12,12 @@
 import { Server } from 'boardgame.io/server';
 import TicTacToe from './modules/tic-tac-toe/game';
 import Chess from './modules/chess/game';
-<<<<<<< HEAD
 import TurnExample from './modules/turnorder/game';
 import SecretState from './modules/secret-state/game';
-=======
->>>>>>> 2bfaa270
 
 const PORT = process.env.PORT || 8000;
 
-<<<<<<< HEAD
 const server = Server({ games: [TicTacToe, Chess, TurnExample, SecretState] });
-=======
-const server = Server({ games: [TicTacToe, Chess] });
->>>>>>> 2bfaa270
 
 server.app.use(
   KoaWebpack({
