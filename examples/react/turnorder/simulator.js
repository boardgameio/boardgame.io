/*
 * Copyright 2018 The boardgame.io Authors.
 *
 * Use of this source code is governed by a MIT-style
 * license that can be found in the LICENSE file or at
 * https://opensource.org/licenses/MIT.
 */

import React from 'react';
import { Client } from 'boardgame.io/react';
import Board from './board.js';
import Default from './example-default';
import Once from './example-once';
import Any from './example-any';
import AnyOnce from './example-any-once';
import Others from './example-others';
import OthersOnce from './example-others-once';
import './simulator.css';

<<<<<<< HEAD
=======
class Board extends React.Component {
  static propTypes = {
    G: PropTypes.any.isRequired,
    ctx: PropTypes.any.isRequired,
    moves: PropTypes.any,
    events: PropTypes.any,
    playerID: PropTypes.any,
  };

  render() {
    if (this.props.playerID === null) {
      return (
        <div className="table-interior">
          <label>phase</label>
          <div className="phase">{this.props.ctx.phase}</div>
        </div>
      );
    }

    let className = 'player';
    let active = false;
    let current = false;
    let onClick = () => {};

    if (this.props.ctx.actionPlayers.includes(this.props.playerID)) {
      className += ' active';
      active = true;
    }

    if (this.props.playerID == this.props.ctx.currentPlayer) {
      className += ' current';
      current = true;
    }

    const moves = Object.entries(this.props.moves)
      .filter(
        e =>
          this.props.ctx.allowedMoves === null ||
          this.props.ctx.allowedMoves.includes(e[0])
      )
      .map(e => (
        <button key={e[0]} onClick={() => e[1]()}>
          {e[0]}
        </button>
      ));

    const events = Object.entries(this.props.events)
      .filter(() => current && active)
      .filter(e => e[0] != 'setActionPlayers')
      .map(e => (
        <button key={e[0]} onClick={() => e[1]()}>
          {e[0]}
        </button>
      ));

    return (
      <div className="player-wrap">
        <span className={className} onClick={onClick}>
          {this.props.playerID}
        </span>

        <div className="controls">
          {active && moves}
          {events}
        </div>
      </div>
    );
  }
}

>>>>>>> 86993501
const examples = {
  default: Default,
  'others-once': OthersOnce,
  once: Once,
  any: Any,
  'any-once': AnyOnce,
  others: Others,
};

class App extends React.Component {
  constructor(props) {
    super(props);
    this.init('default');
  }

  init(type) {
    this.type = type;
    this.description = examples[type].description;
    this.client = Client({
      game: examples[type].game,
      numPlayers: 6,
      debug: false,
      board: Board,
      multiplayer: { local: true },
    });

    this.forceUpdate();
  }

  render() {
    const Description = this.description;
    const App = this.client;

    let players = [];
    for (let i = 0; i < 6; i++) {
      players.push(<App key={i} playerID={i + ''} />);
    }

    return (
      <div id="turnorder">
        <div className="turnorder-options">
          <div
            className={this.type === 'default' ? 'active' : ''}
            onClick={() => this.init('default')}
          >
            DEFAULT
          </div>
          <div
            className={this.type === 'once' ? 'active' : ''}
            onClick={() => this.init('once')}
          >
            ONCE
          </div>
          <div
            className={this.type === 'any' ? 'active' : ''}
            onClick={() => this.init('any')}
          >
            ANY
          </div>
          <div
            className={this.type === 'any-once' ? 'active' : ''}
            onClick={() => this.init('any-once')}
          >
            ANY_ONCE
          </div>
          <div
            className={this.type === 'others' ? 'active' : ''}
            onClick={() => this.init('others')}
          >
            OTHERS
          </div>
          <div
            className={this.type === 'others-once' ? 'active' : ''}
            onClick={() => this.init('others-once')}
          >
            OTHERS_ONCE
          </div>
        </div>

        <div className="turnorder-content">
          <div className="player-container">
            <App />
            <span>{players}</span>
          </div>
          <div className="description">
            <Description />
          </div>
        </div>
      </div>
    );
  }
}

export default App;<|MERGE_RESOLUTION|>--- conflicted
+++ resolved
@@ -7,8 +7,8 @@
  */
 
 import React from 'react';
+import PropTypes from 'prop-types';
 import { Client } from 'boardgame.io/react';
-import Board from './board.js';
 import Default from './example-default';
 import Once from './example-once';
 import Any from './example-any';
@@ -17,8 +17,6 @@
 import OthersOnce from './example-others-once';
 import './simulator.css';
 
-<<<<<<< HEAD
-=======
 class Board extends React.Component {
   static propTypes = {
     G: PropTypes.any.isRequired,
@@ -89,7 +87,6 @@
   }
 }
 
->>>>>>> 86993501
 const examples = {
   default: Default,
   'others-once': OthersOnce,
