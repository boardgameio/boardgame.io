{
  "name": "react-web",
  "scripts": {
<<<<<<< HEAD
    "start": "parcel src/app.js"
  },
  "devDependencies": {
    "@babel/core": "^7.6.2",
    "@babel/preset-env": "^7.6.2",
    "@babel/preset-react": "^7.0.0",
    "parcel-bundler": "^1.11.0",
    "parcel-plugin-svelte": "^4.0.4",
    "react": "^16.9.0",
    "react-dom": "^16.9.0",
    "svelte": "^3.0.0"
  },
  "alias": {
    "boardgame.io": "../../dist"
  },
  "browserslist": [
    "last 1 Chrome versions"
  ]
=======
    "start": "parcel src/index.html --port 3000 --open",
    "build": "parcel build --no-source-maps --public-url /documentation/snippets src/*/index.html"
  },
  "devDependencies": {
    "parcel-bundler": "^1.11.0"
  },
  "alias": {
    "boardgame.io": "../../dist"
  },
  "browserslist": [
    "last 1 Chrome versions"
  ],
  "dependencies": {
    "@babel/core": "^7.6.2",
    "@babel/plugin-proposal-class-properties": "^7.5.5",
    "@babel/preset-env": "^7.6.2",
    "@babel/preset-react": "^7.0.0",
    "chess.js": "^0.10.2",
    "parcel-plugin-svelte": "^4.0.4",
    "react": "^16.9.0",
    "react-dom": "^16.9.0",
    "svelte": "^3.0.0",
    "three": "^0.109.0"
  },
  "babel": {
    "presets": [
      "@babel/preset-react"
    ],
    "plugins": [
      "@babel/plugin-proposal-class-properties"
    ]
  }
>>>>>>> b045de30
}<|MERGE_RESOLUTION|>--- conflicted
+++ resolved
@@ -1,26 +1,6 @@
 {
   "name": "react-web",
   "scripts": {
-<<<<<<< HEAD
-    "start": "parcel src/app.js"
-  },
-  "devDependencies": {
-    "@babel/core": "^7.6.2",
-    "@babel/preset-env": "^7.6.2",
-    "@babel/preset-react": "^7.0.0",
-    "parcel-bundler": "^1.11.0",
-    "parcel-plugin-svelte": "^4.0.4",
-    "react": "^16.9.0",
-    "react-dom": "^16.9.0",
-    "svelte": "^3.0.0"
-  },
-  "alias": {
-    "boardgame.io": "../../dist"
-  },
-  "browserslist": [
-    "last 1 Chrome versions"
-  ]
-=======
     "start": "parcel src/index.html --port 3000 --open",
     "build": "parcel build --no-source-maps --public-url /documentation/snippets src/*/index.html"
   },
@@ -53,5 +33,4 @@
       "@babel/plugin-proposal-class-properties"
     ]
   }
->>>>>>> b045de30
 }