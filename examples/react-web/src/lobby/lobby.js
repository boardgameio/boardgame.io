/*
 * Copyright 2018 The boardgame.io Authors.
 *
 * Use of this source code is governed by a MIT-style
 * license that can be found in the LICENSE file or at
 * https://opensource.org/licenses/MIT.
 */

import React from 'react';
import { Lobby } from 'boardgame.io/react';
import { default as BoardTicTacToe } from '../tic-tac-toe/board';
import { default as BoardChess } from '../chess/board';
import { default as GameTicTacToe } from '../tic-tac-toe/game';
import { default as GameChess } from '../chess/game';
import './lobby.css';

GameTicTacToe.minPlayers = 1;
GameTicTacToe.maxPlayers = 2;
GameChess.minPlayers = GameChess.maxPlayers = 2;

const importedGames = [
  { game: GameTicTacToe, board: BoardTicTacToe },
  { game: GameChess, board: BoardChess },
];

const LobbyView = () => (
  <div style={{ padding: 50 }}>
    <h1>Lobby</h1>

    <Lobby
<<<<<<< HEAD
      gameServer="localhost:8000"
      lobbyServer="localhost:8000"
=======
      gameServer="http://localhost:8000"
      lobbyServer="http://localhost:8001"
>>>>>>> d7d6b445
      gameComponents={importedGames}
    />
  </div>
);

export default LobbyView;<|MERGE_RESOLUTION|>--- conflicted
+++ resolved
@@ -28,13 +28,8 @@
     <h1>Lobby</h1>
 
     <Lobby
-<<<<<<< HEAD
-      gameServer="localhost:8000"
-      lobbyServer="localhost:8000"
-=======
       gameServer="http://localhost:8000"
-      lobbyServer="http://localhost:8001"
->>>>>>> d7d6b445
+      lobbyServer="http://localhost:8000"
       gameComponents={importedGames}
     />
   </div>
