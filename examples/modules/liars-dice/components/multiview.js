--- conflicted
+++ resolved
@@ -31,13 +31,10 @@
         <App gameID="liarsDice" playerID="1" />
       </div>
       <div className="run">
-<<<<<<< HEAD
-=======
         &lt;App playerID=&quot;2&quot;/&gt;
         <App gameID="liarsDice" playerID="2" />
       </div>
       <div className="run">
->>>>>>> 6a010c89
         Spectator View
         <App gameID="liarsDice" />
       </div>
